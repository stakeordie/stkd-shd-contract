#![allow(clippy::field_reassign_with_default)] // This is triggered in `#[derive(JsonSchema)]`
use schemars::JsonSchema;
use serde::{Deserialize, Serialize};

use cosmwasm_std::{Addr, Binary, StdError, StdResult, Uint128, Uint256};
use secret_toolkit::permit::Permit;

#[derive(Serialize, Debug, Deserialize, Clone, JsonSchema)]
#[cfg_attr(test, derive(Eq, PartialEq))]
pub struct Config {
    pub name: String,
    pub admin: Addr,
    pub symbol: String,
    pub contract_address: Addr,
}

#[cfg_attr(test, derive(Eq, PartialEq))]
#[derive(Serialize, Deserialize, Clone, JsonSchema, Debug)]
pub struct Fee {
    pub collector: Addr,
    pub rate: u32,
}

#[cfg_attr(test, derive(Eq, PartialEq))]
#[derive(Serialize, Deserialize, Clone, JsonSchema, Debug)]
pub struct FeeInfo {
    pub staking_fee: Fee,
    pub unbonding_fee: Fee,
}

#[cfg_attr(test, derive(Eq, PartialEq))]
#[derive(Serialize, Deserialize, JsonSchema, Clone, Debug)]
pub struct ContractInfo {
    pub address: Addr,
    #[serde(default)]
    pub code_hash: String,
    // Optional entropy use to any transaction required to execute in this contract
    pub entropy: Option<String>,
}

#[cfg_attr(test, derive(Eq, PartialEq))]
#[derive(Serialize, Deserialize, JsonSchema, Clone, Debug)]
pub struct StakingInfo {
    // Staking contract (SHADE-CUSTOM) information
    pub staking_contract_info: ContractInfo,
    pub staking_contract_vk: String,
    // Staking authentication contract (SHADE-CUSTOM) information
    pub authentication_contract_info: ContractInfo,
    // SHD (SNIP-20) information
    pub shade_contract_info: ContractInfo,
    pub shade_contract_vk: String,
    // Derivative SNIP-20
    pub derivative_contract_info: ContractInfo,
    // Amount of SHD unbonded waiting to be claim by users
    pub unbonded: u128,
    // Fee collector and rate information
    pub fee_info: FeeInfo,
}

#[derive(Serialize, Deserialize, JsonSchema)]
pub struct InstantiateMsg {
    pub name: String,
    pub admin: Option<String>,
    pub symbol: String,
    pub prng_seed: Binary,
    pub staking_contract_info: ContractInfo,
    pub authentication_contract_info: ContractInfo,
    pub derivative_contract_info: ContractInfo,
    pub shade_contract_info: ContractInfo,
    pub fee_info: FeeInfo,
}

#[derive(Serialize, Deserialize, JsonSchema, Clone, Debug)]
#[serde(rename_all = "snake_case")]
pub enum ExecuteMsg {
    UpdateFees {
        staking_fee: Option<Fee>,
        unbonding_fee: Option<Fee>,
    },
    //Receiver interface
    Receive {
        sender: Addr,
        from: Addr,
        amount: Uint256,
        #[serde(default)]
        msg: Option<Binary>,
    },
    ChangeAdmin {
        address: String,
        padding: Option<String>,
    },
    SetContractStatus {
        level: ContractStatusLevel,
        padding: Option<String>,
    },
    CreateViewingKey {
        entropy: String,
        padding: Option<String>,
    },
    SetViewingKey {
        key: String,
        padding: Option<String>,
    },
    RevokePermit {
        permit_name: String,
        padding: Option<String>,
    },
}

#[derive(Serialize, Deserialize, JsonSchema, Debug)]
#[serde(rename_all = "snake_case")]
pub enum ExecuteAnswer {
<<<<<<< HEAD
    Stake {
        /// amount of SHD staked
        shd_staked: Uint128,
        /// amount of derivative token minted
        tokens_returned: Uint128,
    },
    CreateViewingKey {
        key: String,
    },
    SetViewingKey {
        status: ResponseStatus,
    },
    ChangeAdmin {
        status: ResponseStatus,
    },
    SetContractStatus {
        status: ResponseStatus,
    },
=======
    UpdateFees { status: ResponseStatus, fee: FeeInfo },
    CreateViewingKey { key: String },
    SetViewingKey { status: ResponseStatus },
    ChangeAdmin { status: ResponseStatus },
    SetContractStatus { status: ResponseStatus },
>>>>>>> 25aeb73e
    // Permit
    RevokePermit {
        status: ResponseStatus,
    },
}

#[derive(Serialize, Deserialize, Clone, Debug, JsonSchema)]
#[cfg_attr(test, derive(Eq, PartialEq))]
#[serde(rename_all = "snake_case")]
pub enum QueryMsg {
    ContractStatus {},
    WithPermit {
        permit: Permit,
        query: QueryWithPermit,
    },
}

#[derive(Serialize, Deserialize, Clone, Debug, JsonSchema)]
#[cfg_attr(test, derive(Eq, PartialEq))]
#[serde(rename_all = "snake_case")]
pub enum QueryWithPermit {}

#[derive(Serialize, Deserialize, JsonSchema, Debug)]
#[serde(rename_all = "snake_case")]
pub enum QueryAnswer {
    ContractStatus { status: ContractStatusLevel },
    ViewingKeyError { msg: String },
}

#[derive(Serialize, Deserialize, Clone, JsonSchema, Debug)]
#[cfg_attr(test, derive(Eq, PartialEq))]
#[serde(rename_all = "snake_case")]
pub enum ResponseStatus {
    Success,
    Failure,
}

#[derive(Serialize, Deserialize, Clone, PartialEq, Eq, JsonSchema, Debug)]
#[serde(rename_all = "snake_case")]
pub enum ContractStatusLevel {
    NormalRun,
    StopAll,
}

pub fn status_level_to_u8(status_level: ContractStatusLevel) -> u8 {
    match status_level {
        ContractStatusLevel::NormalRun => 0,
        ContractStatusLevel::StopAll => 1,
    }
}

pub fn u8_to_status_level(status_level: u8) -> StdResult<ContractStatusLevel> {
    match status_level {
        0 => Ok(ContractStatusLevel::NormalRun),
        1 => Ok(ContractStatusLevel::StopAll),
        _ => Err(StdError::generic_err("Invalid state level")),
    }
}<|MERGE_RESOLUTION|>--- conflicted
+++ resolved
@@ -110,7 +110,6 @@
 #[derive(Serialize, Deserialize, JsonSchema, Debug)]
 #[serde(rename_all = "snake_case")]
 pub enum ExecuteAnswer {
-<<<<<<< HEAD
     Stake {
         /// amount of SHD staked
         shd_staked: Uint128,
@@ -129,13 +128,7 @@
     SetContractStatus {
         status: ResponseStatus,
     },
-=======
     UpdateFees { status: ResponseStatus, fee: FeeInfo },
-    CreateViewingKey { key: String },
-    SetViewingKey { status: ResponseStatus },
-    ChangeAdmin { status: ResponseStatus },
-    SetContractStatus { status: ResponseStatus },
->>>>>>> 25aeb73e
     // Permit
     RevokePermit {
         status: ResponseStatus,
