use crate::msg::{Config, StakingInfo};
use crate::msg::{
    ContractStatusLevel, ExecuteAnswer, ExecuteMsg, InstantiateMsg, QueryAnswer, QueryMsg,
    ResponseStatus::Success,
};
#[allow(unused_imports)]
use crate::staking_interface::{
    balance_query as staking_balance_query, claim_rewards_msg, rewards_query, Action,
};
use crate::state::{
    CONFIG, CONTRACT_STATUS, PREFIX_REVOKED_PERMITS, RESPONSE_BLOCK_SIZE, STAKING_CONFIG,
};
/// This contract implements SNIP-20 standard:
/// https://github.com/SecretFoundation/SNIPs/blob/master/SNIP-20.md
use cosmwasm_std::{
    entry_point, to_binary, Addr, Binary, CosmosMsg, Deps, DepsMut, Env, MessageInfo, Response,
    StdError, StdResult, Storage, Uint128, Uint256,
};
use secret_toolkit::permit::RevokedPermits;
#[allow(unused_imports)]
use secret_toolkit::snip20::{
    balance_query, mint_msg, register_receive_msg, send_msg, set_viewing_key_msg, token_info_query,
    TokenInfo,
};
use secret_toolkit::utils::{pad_handle_result, pad_query_result};
use secret_toolkit::viewing_key::{ViewingKey, ViewingKeyStore};
use secret_toolkit_crypto::{sha_256, Prng};

<<<<<<< HEAD
=======
use crate::msg::{Config, Fee, FeeInfo, StakingInfo};
use crate::msg::{
    ContractStatusLevel, ExecuteAnswer, ExecuteMsg, InstantiateMsg, QueryAnswer, QueryMsg,
    ResponseStatus::Success,
};
use crate::state::{
    CONFIG, CONTRACT_STATUS, PREFIX_REVOKED_PERMITS, RESPONSE_BLOCK_SIZE, STAKING_CONFIG,
};

>>>>>>> 25aeb73e
#[entry_point]
pub fn instantiate(
    deps: DepsMut,
    env: Env,
    info: MessageInfo,
    msg: InstantiateMsg,
) -> StdResult<Response> {
    // Check name, symbol, decimals
    if !is_valid_name(&msg.name) {
        return Err(StdError::generic_err(
            "Name is not in the expected format (3-30 UTF-8 bytes)",
        ));
    }
    if !is_valid_symbol(&msg.symbol) {
        return Err(StdError::generic_err(
            "Ticker symbol is not in expected format [A-Z]{3,20}",
        ));
    }
    let admin = match msg.admin {
        Some(admin_addr) => deps.api.addr_validate(admin_addr.as_str())?,
        None => info.sender.clone(),
    };

    CONFIG.save(
        deps.storage,
        &Config {
            admin,
            name: msg.name,
            symbol: msg.symbol,
            contract_address: env.contract.address.clone(),
        },
    )?;
    CONTRACT_STATUS.save(deps.storage, &ContractStatusLevel::NormalRun)?;
    let prng_seed_hashed = sha_256(&msg.prng_seed.0);
    ViewingKey::set_seed(deps.storage, &sha_256(&prng_seed_hashed));
    // Generate viewing key for staking contract
    let entropy: String = msg
        .staking_contract_info
        .entropy
        .clone()
        .unwrap_or_else(|| msg.prng_seed.to_string());
    let (staking_contract_vk, new_seed) =
        new_viewing_key(&info.sender, &env, &msg.prng_seed.0, entropy.as_ref());

    // Generate viewing key for SHD contract
    let entropy: String = msg
        .shade_contract_info
        .entropy
        .clone()
        .unwrap_or_else(|| msg.prng_seed.to_string());
    let (shade_contract_vk, _new_seed) =
        new_viewing_key(&info.sender, &env, &new_seed, entropy.as_ref());

    STAKING_CONFIG.save(
        deps.storage,
        &StakingInfo {
            staking_contract_vk: staking_contract_vk.clone(),
            shade_contract_vk: shade_contract_vk.clone(),
            authentication_contract_info: msg.authentication_contract_info.clone(),
            shade_contract_info: msg.shade_contract_info.clone(),
            staking_contract_info: msg.staking_contract_info,
            fee_info: msg.fee_info,
            derivative_contract_info: msg.derivative_contract_info,
            unbonded: 0,
        },
    )?;

    let msgs: Vec<CosmosMsg> = vec![
        // Register receive SHD contract
        register_receive_msg(
            env.contract.code_hash,
            msg.shade_contract_info.entropy.clone(),
            RESPONSE_BLOCK_SIZE,
            msg.shade_contract_info.code_hash.clone(),
            msg.shade_contract_info.address.to_string(),
        )?,
        // Set viewing key for SHD
        set_viewing_key_msg(
            shade_contract_vk,
            msg.shade_contract_info.entropy,
            RESPONSE_BLOCK_SIZE,
            msg.shade_contract_info.code_hash,
            msg.shade_contract_info.address.to_string(),
        )?,
        // Set viewing key for staking contract
        set_viewing_key_msg(
            staking_contract_vk,
            msg.authentication_contract_info.entropy,
            RESPONSE_BLOCK_SIZE,
            msg.authentication_contract_info.code_hash,
            msg.authentication_contract_info.address.to_string(),
        )?,
    ];

    Ok(Response::default().add_messages(msgs))
}

#[entry_point]
pub fn execute(deps: DepsMut, env: Env, info: MessageInfo, msg: ExecuteMsg) -> StdResult<Response> {
    let contract_status = CONTRACT_STATUS.load(deps.storage)?;

    match contract_status {
        ContractStatusLevel::StopAll => {
            let response = match msg {
                ExecuteMsg::SetContractStatus { level, .. } => {
                    set_contract_status(deps, info, level)
                }
                _ => Err(StdError::generic_err(
                    "This contract is stopped and this action is not allowed",
                )),
            };
            return pad_handle_result(response, RESPONSE_BLOCK_SIZE);
        }
        ContractStatusLevel::NormalRun => {} // If it's a normal run just continue
    }

    let response = match msg {
        ExecuteMsg::UpdateFees {
            staking_fee,
            unbonding_fee,
        } => update_fees(deps, info, staking_fee, unbonding_fee),
        //Receiver interface
        ExecuteMsg::Receive {
            sender: _,
            from,
            amount,
            msg,
        } => try_stake(deps, env, info, from, amount, msg),
        ExecuteMsg::CreateViewingKey { entropy, .. } => try_create_key(deps, env, info, entropy),
        ExecuteMsg::SetViewingKey { key, .. } => try_set_key(deps, info, key),
        ExecuteMsg::ChangeAdmin { address, .. } => change_admin(deps, info, address),
        ExecuteMsg::SetContractStatus { level, .. } => set_contract_status(deps, info, level),
        ExecuteMsg::RevokePermit { permit_name, .. } => revoke_permit(deps, info, permit_name),
    };

    pad_handle_result(response, RESPONSE_BLOCK_SIZE)
}

#[entry_point]
pub fn query(deps: Deps, _env: Env, msg: QueryMsg) -> StdResult<Binary> {
    pad_query_result(
        match msg {
            QueryMsg::ContractStatus {} => query_contract_status(deps.storage),
            QueryMsg::WithPermit {
                permit: _,
                query: _,
            } => Err(StdError::generic_err("Not implemented")),
        },
        RESPONSE_BLOCK_SIZE,
    )
}

/************ HANDLES ************/
<<<<<<< HEAD
=======
/// Updates fee's information if provided
fn update_fees(
    deps: DepsMut,
    info: MessageInfo,
    staking_fee: Option<Fee>,
    unbonding_fee: Option<Fee>,
) -> StdResult<Response> {
    let constants = CONFIG.load(deps.storage)?;
    check_if_admin(&constants.admin, &info.sender)?;

    let mut staking_config = STAKING_CONFIG.load(deps.storage)?;
    let fee_info: FeeInfo = FeeInfo {
        staking_fee: staking_fee.unwrap_or(staking_config.fee_info.staking_fee),
        unbonding_fee: unbonding_fee.unwrap_or(staking_config.fee_info.unbonding_fee),
    };
    staking_config.fee_info = fee_info.clone();
    STAKING_CONFIG.save(deps.storage, &staking_config)?;

    Ok(
        Response::default().set_data(to_binary(&ExecuteAnswer::UpdateFees {
            status: Success,
            fee: fee_info,
        })?),
    )
}
>>>>>>> 25aeb73e

/// Try to stake SHD received tokens
///
/// Interacts directly with the Staking contract
///
/// @param amount of receiving tokens
fn try_stake(
    deps: DepsMut,
    env: Env,
    info: MessageInfo,
    // Staker address
    from: Addr,
    _amount: Uint256,
    _msg: Option<Binary>,
) -> StdResult<Response> {
    let staking_config = STAKING_CONFIG.load(deps.storage)?;
    let amount = Uint128::try_from(_amount)?;
    if info.sender != staking_config.shade_contract_info.address {
        return Err(StdError::generic_err("Sender is not SHD contract"));
    }

    if amount == Uint128::zero() {
        return Err(StdError::generic_err("No SHD was sent for staking"));
    }

    let (fee, deposit) = get_fee(staking_config.fee_info.staking_fee.rate, amount)?;
    // get available SHD + available rewards
    let (_, rewards, claiming) = get_delegatable(&deps, &env.contract.address, &staking_config)?;

    // get staked SHD
    let bonded = get_staked_shd(&deps, &env.contract.address, &staking_config)?;
    let starting_pool = (claiming + bonded).saturating_sub(deposit.u128() + fee.u128());

    let token_info = get_token_info(
        &deps,
        RESPONSE_BLOCK_SIZE,
        staking_config.shade_contract_info.code_hash.clone(),
        staking_config.shade_contract_info.address.to_string(),
    )?;
    let total_supply = token_info.total_supply.unwrap_or(Uint128::zero()).u128();
    // mint appropriate amount
    let mint = if starting_pool == 0 || total_supply == 0 {
        deposit
    } else {
        // unwrap is ok because multiplying 2 u128 ints can not overflow a u256
        let numer = Uint256::from(deposit)
            .checked_mul(Uint256::from(total_supply))
            .unwrap();
        // unwrap is ok because starting pool can not be zero
        Uint128::try_from(numer.checked_div(Uint256::from(starting_pool)).unwrap())?
    };
    if mint == Uint128::zero() {
        return Err(StdError::generic_err("The amount of SHD deposited is not enough to receive any of the derivative token at the current price"));
    }
    // claim pending rewards
    let mut messages = vec![mint_msg(
        from.to_string(),
        mint,
        Some(format!(
            "Minted {} u_{} to stake {} SHD",
            mint, token_info.symbol, deposit
        )),
        staking_config.derivative_contract_info.entropy.clone(),
        RESPONSE_BLOCK_SIZE,
        staking_config.derivative_contract_info.code_hash.clone(),
        staking_config.derivative_contract_info.address.to_string(),
    )?];

    if rewards > 0 {
        messages.push(claim_rewards_msg(
            staking_config.staking_contract_info.code_hash.clone(),
            staking_config.staking_contract_info.address.to_string(),
        )?);
    }
    // send fee to collector
    messages.push(send_msg(
        staking_config.fee_info.staking_fee.collector.to_string(),
        fee,
        None,
        Some(format!(
            "Payment of fee for staking SHD using contract {}",
            env.contract.address
        )),
        staking_config.shade_contract_info.entropy.clone(),
        RESPONSE_BLOCK_SIZE,
        staking_config.shade_contract_info.code_hash.clone(),
        staking_config.shade_contract_info.address.to_string(),
    )?);

    // Stake available SHD
    if claiming > 0 {
        let staking = Uint128::from(claiming.saturating_sub(fee.u128()));
        messages.push(generate_stake_msg(staking, &staking_config)?);
    }

    Ok(Response::new()
        .set_data(to_binary(&ExecuteAnswer::Stake {
            shd_staked: deposit,
            tokens_returned: mint,
        })?)
        .add_messages(messages))
}

/// Returns StdResult<u128>
///
/// gets the amount of available SHD
/// by querying contract balance and subtracting unbonded
///
/// # Arguments
///
/// * `config` - a mutable reference to the StakingConfig
#[allow(dead_code)]
// Allow warn code because mock queries make warnings to show up
fn get_available_shd(
    deps: &DepsMut,
    contract_addr: &Addr,
    config: &StakingInfo,
) -> StdResult<u128> {
    let balance = balance_query(
        deps.querier,
        contract_addr.to_string(),
        config.shade_contract_vk.clone(),
        RESPONSE_BLOCK_SIZE,
        config.shade_contract_info.code_hash.to_string(),
        config.shade_contract_info.address.to_string(),
    )?;

    let available = balance.amount.checked_sub(Uint128::from(config.unbonded))?;
    Ok(available.u128())
}

/// Returns StdResult<u128>
///
/// gets the amount of staked SHD
/// by querying staking contract balance
///
/// # Arguments
///
/// * `config` - a mutable reference to the StakingConfig
#[cfg(not(test))]
fn get_staked_shd(deps: &DepsMut, contract_addr: &Addr, config: &StakingInfo) -> StdResult<u128> {
    let balance = staking_balance_query(
        contract_addr.to_string(),
        config.staking_contract_vk.clone(),
        deps.querier,
        config.staking_contract_info.code_hash.to_string(),
        config.staking_contract_info.address.to_string(),
    )?;

    Ok(balance.amount.u128())
}
#[cfg(test)]
fn get_staked_shd(_: &DepsMut, _: &Addr, _: &StakingInfo) -> StdResult<u128> {
    Ok(300000000)
}
/// Returns StdResult<u128>
///
/// Gets amount of rewards generated
/// in staking contract
///
/// # Arguments
///
/// * `config` - a mutable reference to the StakingConfig
#[cfg(not(test))]
fn get_rewards(deps: &DepsMut, contract_addr: &Addr, config: &StakingInfo) -> StdResult<u128> {
    let rewards = rewards_query(
        contract_addr.to_string(),
        config.staking_contract_vk.clone(),
        deps.querier,
        config.staking_contract_info.code_hash.to_string(),
        config.staking_contract_info.address.to_string(),
    )?;
    let item = rewards
        .rewards
        .iter()
        .find(|r| r.token == config.shade_contract_info.address);

    if let Some(reward) = item {
        Ok(reward.amount.u128())
    } else {
        Ok(0)
    }
}
#[cfg(test)]
#[allow(dead_code)]
// Allow warn code because mock queries make warnings to show up
fn get_rewards(_: &DepsMut, _: &Addr, _: &StakingInfo) -> StdResult<u128> {
    Ok(100000000)
}
/// Returns StdResult<u128>
///
/// Returns the amount of SHD available, the amount of claimable rewards,
/// and the maximum amount of SHD available to stake if rewards al claimed
///
/// # Arguments
///
/// * `contract_addr` - this contract's address
/// * `staking_config` - a reference to the StakingInfo
#[cfg(not(test))]
fn get_delegatable(
    deps: &DepsMut,
    contract_addr: &Addr,
    staking_config: &StakingInfo,
) -> StdResult<(u128, u128, u128)> {
    let rewards = get_rewards(deps, contract_addr, staking_config)?;

    let available = get_available_shd(deps, contract_addr, staking_config)?;
    Ok((available, rewards, rewards + available))
}

#[cfg(test)]
fn get_delegatable(_: &DepsMut, _: &Addr, _: &StakingInfo) -> StdResult<(u128, u128, u128)> {
    Ok((100000000, 50000000, 100000000 + 50000000))
}
/// Returns StdResult<(u128, u128)>
///
/// calculates a fee for the specified amount and returns the fee amount and the remaining
/// amount
///
/// # Arguments
///
/// * `rate` - fee rate
/// * `amount` - the pre-fee amount
pub fn get_fee(rate: u32, amount: Uint128) -> StdResult<(Uint128, Uint128)> {
    // first unwrap is ok because multiplying a u128 by a u32 can not overflow a u256
    // second unwrap is ok because we know we aren't dividing by zero
    let _fee = Uint256::from(amount)
        .checked_mul(Uint256::from(rate))
        .unwrap()
        .checked_div(Uint256::from(100000_u32))
        .unwrap();
    let fee = Uint128::try_from(_fee)?;
    let remainder = amount.saturating_sub(fee);
    Ok((fee, remainder))
}
#[cfg(not(test))]
fn get_token_info(
    deps: &DepsMut,
    block_size: usize,
    callback_code_hash: String,
    contract_addr: String,
) -> StdResult<TokenInfo> {
    token_info_query(deps.querier, block_size, callback_code_hash, contract_addr)
}

#[cfg(test)]
fn get_token_info(
    _deps: &DepsMut,
    _block_size: usize,
    _callback_code_hash: String,
    _contract_addr: String,
) -> StdResult<TokenInfo> {
    Ok(TokenInfo {
        name: String::from("STKD-SHD"),
        symbol: String::from("STKDSHD"),
        decimals: 6,
        total_supply: None,
    })
}

/// Returns StdResult<CosmoMsg>
///
/// Generates a CosmoMsg sending SHD into
/// Staking contract with the corresponding msg callback to stake it
///
/// # Arguments
///
/// * `amount` - amount intended to stake
/// * `staking_config` - a reference to the StakingInfo
fn generate_stake_msg(amount: Uint128, staking_config: &StakingInfo) -> StdResult<CosmosMsg> {
    let memo = Some(to_binary(&format!("Staking {} SHD into staking contract", amount))?.to_base64());
    let msg = Some(to_binary(&Action::Stake {})?);
    send_msg(
        staking_config.staking_contract_info.address.to_string(),
        amount,
        msg,
        memo,
        staking_config.shade_contract_info.entropy.clone(),
        RESPONSE_BLOCK_SIZE,
        staking_config.shade_contract_info.code_hash.clone(),
        staking_config.shade_contract_info.address.to_string(),
    )
}

fn change_admin(deps: DepsMut, info: MessageInfo, address: String) -> StdResult<Response> {
    let address = deps.api.addr_validate(address.as_str())?;

    let mut constants = CONFIG.load(deps.storage)?;
    check_if_admin(&constants.admin, &info.sender)?;

    constants.admin = address;
    CONFIG.save(deps.storage, &constants)?;

    Ok(Response::new().set_data(to_binary(&ExecuteAnswer::ChangeAdmin { status: Success })?))
}

pub fn try_set_key(deps: DepsMut, info: MessageInfo, key: String) -> StdResult<Response> {
    ViewingKey::set(deps.storage, info.sender.as_str(), key.as_str());
    Ok(
        Response::new().set_data(to_binary(&ExecuteAnswer::SetViewingKey {
            status: Success,
        })?),
    )
}

pub fn try_create_key(
    deps: DepsMut,
    env: Env,
    info: MessageInfo,
    entropy: String,
) -> StdResult<Response> {
    let key = ViewingKey::create(
        deps.storage,
        &info,
        &env,
        info.sender.as_str(),
        entropy.as_ref(),
    );

    Ok(Response::new().set_data(to_binary(&ExecuteAnswer::CreateViewingKey { key })?))
}

fn set_contract_status(
    deps: DepsMut,
    info: MessageInfo,
    status_level: ContractStatusLevel,
) -> StdResult<Response> {
    let constants = CONFIG.load(deps.storage)?;
    check_if_admin(&constants.admin, &info.sender)?;

    CONTRACT_STATUS.save(deps.storage, &status_level)?;

    Ok(
        Response::new().set_data(to_binary(&ExecuteAnswer::SetContractStatus {
            status: Success,
        })?),
    )
}

fn check_if_admin(config_admin: &Addr, account: &Addr) -> StdResult<()> {
    if config_admin != account {
        return Err(StdError::generic_err(
            "This is an admin command. Admin commands can only be run from admin address",
        ));
    }

    Ok(())
}
fn revoke_permit(deps: DepsMut, info: MessageInfo, permit_name: String) -> StdResult<Response> {
    RevokedPermits::revoke_permit(
        deps.storage,
        PREFIX_REVOKED_PERMITS,
        info.sender.as_str(),
        &permit_name,
    );

    Ok(Response::new().set_data(to_binary(&ExecuteAnswer::RevokePermit { status: Success })?))
}

fn is_valid_name(name: &str) -> bool {
    let len = name.len();
    (3..=30).contains(&len)
}

fn is_valid_symbol(symbol: &str) -> bool {
    let len = symbol.len();
    let len_is_valid = (3..=20).contains(&len);

    len_is_valid
        && symbol
            .bytes()
            .all(|byte| (b'A'..=b'Z').contains(&byte) || (b'a'..=b'z').contains(&byte))
}

// Copied from secret-toolkit-viewing-key-0.7.0
pub fn new_viewing_key(
    sender: &Addr,
    env: &Env,
    seed: &[u8],
    entropy: &[u8],
) -> (String, [u8; 32]) {
    pub const VIEWING_KEY_PREFIX: &str = "api_key_";
    // 16 here represents the lengths in bytes of the block height and time.
    let entropy_len = 16 + sender.to_string().len() + entropy.len();
    let mut rng_entropy = Vec::with_capacity(entropy_len);
    rng_entropy.extend_from_slice(&env.block.height.to_be_bytes());
    rng_entropy.extend_from_slice(&env.block.time.seconds().to_be_bytes());
    rng_entropy.extend_from_slice(sender.as_bytes());
    rng_entropy.extend_from_slice(entropy);

    let mut rng = Prng::new(seed, &rng_entropy);

    let rand_slice = rng.rand_bytes();

    let key = sha_256(&rand_slice);

    let viewing_key = VIEWING_KEY_PREFIX.to_string() + &base64::encode(key);
    (viewing_key, rand_slice)
}

/************ QUERIES ************/
fn query_contract_status(storage: &dyn Storage) -> StdResult<Binary> {
    let contract_status = CONTRACT_STATUS.load(storage)?;

    to_binary(&QueryAnswer::ContractStatus {
        status: contract_status,
    })
}

#[cfg(test)]
mod tests {
    use std::any::Any;

    use cosmwasm_std::testing::*;
    use cosmwasm_std::{from_binary, OwnedDeps, QueryResponse};

    use crate::msg::{ContractInfo as CustomContractInfo, Fee, FeeInfo, ResponseStatus};

    use super::*;

    pub const VIEWING_KEY_SIZE: usize = 32;
    fn init_helper() -> (
        StdResult<Response>,
        OwnedDeps<MockStorage, MockApi, MockQuerier>,
    ) {
        let mut deps = mock_dependencies_with_balance(&[]);
        let env = mock_env();
        let info = mock_info("instantiator", &[]);

        let init_msg = InstantiateMsg {
            name: "sec-sec".to_string(),
            admin: Some("admin".to_string()),
            symbol: "SECSEC".to_string(),
            prng_seed: Binary::from("lolz fun yay".as_bytes()),
            derivative_contract_info: CustomContractInfo {
                address: Addr::unchecked("derivative_snip20_info_address"),
                code_hash: String::from("derivative_snip20_info_codehash"),
                entropy: Some(String::from("4359o74nd8dnkjerjrh")),
            },
            staking_contract_info: CustomContractInfo {
                address: Addr::unchecked("staking_contract_info_address"),
                code_hash: String::from("staking_contract_info_code_hash"),
                entropy: Some(String::from("4359o74nd8dnkjerjrh")),
            },
            authentication_contract_info: CustomContractInfo {
                address: Addr::unchecked("authentication_contract_info_address"),
                code_hash: String::from("authentication_contract_info_code_hash"),
                entropy: Some(String::from("ljkdsfgh9548605874easfnd")),
            },
            shade_contract_info: CustomContractInfo {
                address: Addr::unchecked("shade_contract_info_address"),
                code_hash: String::from("shade_contract_info_code_hash"),
                entropy: Some(String::from("5sa4d6aweg473g87766h7712")),
            },
            fee_info: FeeInfo {
                staking_fee: Fee {
                    collector: Addr::unchecked("collector_address"),
                    rate: 5,
                },
                unbonding_fee: Fee {
                    collector: Addr::unchecked("collector_address"),
                    rate: 5,
                },
            },
        };

        (instantiate(deps.as_mut(), env, info, init_msg), deps)
    }
    fn extract_error_msg<T: Any>(error: StdResult<T>) -> String {
        match error {
            Ok(response) => {
                let bin_err = (&response as &dyn Any)
                    .downcast_ref::<QueryResponse>()
                    .expect("An error was expected, but no error could be extracted");
                match from_binary(bin_err).unwrap() {
                    QueryAnswer::ViewingKeyError { msg } => msg,
                    _ => panic!("Unexpected query answer"),
                }
            }
            Err(err) => match err {
                StdError::GenericErr { msg, .. } => msg,
                _ => panic!("Unexpected result from init"),
            },
        }
    }

    #[test]
    fn test_init_sanity() {
        let (init_result, mut deps) = init_helper();
        let env = mock_env();
        let info = mock_info("instantiator", &[]);
        let prnd = Binary::from("lolz fun yay".as_bytes());
        let staking_contract_info = CustomContractInfo {
            address: Addr::unchecked("staking_contract_info_address"),
            code_hash: String::from("staking_contract_info_code_hash"),
            entropy: Some(String::from("4359o74nd8dnkjerjrh")),
        };

        let authentication_contract = CustomContractInfo {
            address: Addr::unchecked("authentication_contract_info_address"),
            code_hash: String::from("authentication_contract_info_code_hash"),
            entropy: Some(String::from("ljkdsfgh9548605874easfnd")),
        };
        let shade_contract_info = CustomContractInfo {
            address: Addr::unchecked("shade_contract_info_address"),
            code_hash: String::from("shade_contract_info_code_hash"),
            entropy: Some(String::from("5sa4d6aweg473g87766h7712")),
        };

        // Generate viewing key for staking contract
        let entropy: String = staking_contract_info.entropy.clone().unwrap();
        let (staking_contract_vk, new_seed) =
            new_viewing_key(&info.sender.clone(), &env, &prnd.0, entropy.as_ref());

        // Generate viewing key for SHD contract
        let entropy: String = shade_contract_info.entropy.clone().unwrap();
        let (shade_contract_vk, _new_seed) =
            new_viewing_key(&info.sender.clone(), &env, &new_seed, entropy.as_ref());

        let msgs: Vec<CosmosMsg> = vec![
            // Register receive SHD contract
            register_receive_msg(
                env.contract.code_hash,
                shade_contract_info.entropy.clone(),
                RESPONSE_BLOCK_SIZE,
                shade_contract_info.code_hash.clone(),
                shade_contract_info.address.to_string(),
            )
            .unwrap(),
            // Set viewing key for SHD
            set_viewing_key_msg(
                shade_contract_vk,
                shade_contract_info.entropy,
                RESPONSE_BLOCK_SIZE,
                shade_contract_info.code_hash,
                shade_contract_info.address.to_string(),
            )
            .unwrap(),
            // Set viewing key for staking contract
            set_viewing_key_msg(
                staking_contract_vk,
                authentication_contract.entropy,
                RESPONSE_BLOCK_SIZE,
                authentication_contract.code_hash,
                authentication_contract.address.to_string(),
            )
            .unwrap(),
        ];
        assert_eq!(init_result.unwrap(), Response::default().add_messages(msgs));

        let constants = CONFIG.load(&deps.storage).unwrap();

        assert_eq!(
            CONTRACT_STATUS.load(&deps.storage).unwrap(),
            ContractStatusLevel::NormalRun
        );
        assert_eq!(constants.name, "sec-sec".to_string());
        assert_eq!(constants.admin, Addr::unchecked("admin".to_string()));
        assert_eq!(constants.symbol, "SECSEC".to_string());

        ViewingKey::set(deps.as_mut().storage, "lebron", "lolz fun yay");
        let is_vk_correct = ViewingKey::check(&deps.storage, "lebron", "lolz fun yay");
        assert!(
            is_vk_correct.is_ok(),
            "Viewing key verification failed!: {}",
            is_vk_correct.err().unwrap()
        );
    }
    #[test]
    fn test_handle_create_viewing_key() {
        let (init_result, mut deps) = init_helper();
        assert!(
            init_result.is_ok(),
            "Init failed: {}",
            init_result.err().unwrap()
        );

        let handle_msg = ExecuteMsg::CreateViewingKey {
            entropy: "".to_string(),
            padding: None,
        };
        let info = mock_info("bob", &[]);

        let handle_result = execute(deps.as_mut(), mock_env(), info, handle_msg);

        assert!(
            handle_result.is_ok(),
            "handle() failed: {}",
            handle_result.err().unwrap()
        );
        let answer: ExecuteAnswer = from_binary(&handle_result.unwrap().data.unwrap()).unwrap();

        let key = match answer {
            ExecuteAnswer::CreateViewingKey { key } => key,
            _ => panic!("NOPE"),
        };
        // let bob_canonical = deps.as_mut().api.addr_canonicalize("bob").unwrap();

        let result = ViewingKey::check(&deps.storage, "bob", key.as_str());
        assert!(result.is_ok());

        // let saved_vk = read_viewing_key(&deps.storage, &bob_canonical).unwrap();
        // assert!(key.check_viewing_key(saved_vk.as_slice()));
    }

    #[test]
    fn test_handle_set_viewing_key() {
        let (init_result, mut deps) = init_helper();
        assert!(
            init_result.is_ok(),
            "Init failed: {}",
            init_result.err().unwrap()
        );

        // Set VK
        let handle_msg = ExecuteMsg::SetViewingKey {
            key: "hi lol".to_string(),
            padding: None,
        };
        let info = mock_info("bob", &[]);

        let handle_result = execute(deps.as_mut(), mock_env(), info, handle_msg);

        let unwrapped_result: ExecuteAnswer =
            from_binary(&handle_result.unwrap().data.unwrap()).unwrap();
        assert_eq!(
            to_binary(&unwrapped_result).unwrap(),
            to_binary(&ExecuteAnswer::SetViewingKey {
                status: ResponseStatus::Success
            })
            .unwrap(),
        );

        // Set valid VK
        let actual_vk = "x".to_string().repeat(VIEWING_KEY_SIZE);
        let handle_msg = ExecuteMsg::SetViewingKey {
            key: actual_vk.clone(),
            padding: None,
        };
        let info = mock_info("bob", &[]);

        let handle_result = execute(deps.as_mut(), mock_env(), info, handle_msg);

        let unwrapped_result: ExecuteAnswer =
            from_binary(&handle_result.unwrap().data.unwrap()).unwrap();
        assert_eq!(
            to_binary(&unwrapped_result).unwrap(),
            to_binary(&ExecuteAnswer::SetViewingKey { status: Success }).unwrap(),
        );

        let result = ViewingKey::check(&deps.storage, "bob", actual_vk.as_str());
        assert!(result.is_ok());
    }

    #[test]
    fn test_handle_change_admin() {
        let (init_result, mut deps) = init_helper();
        assert!(
            init_result.is_ok(),
            "Init failed: {}",
            init_result.err().unwrap()
        );

        let handle_msg = ExecuteMsg::ChangeAdmin {
            address: "bob".to_string(),
            padding: None,
        };
        let info = mock_info("admin", &[]);

        let handle_result = execute(deps.as_mut(), mock_env(), info, handle_msg);

        assert!(
            handle_result.is_ok(),
            "handle() failed: {}",
            handle_result.err().unwrap()
        );

        let admin = CONFIG.load(&deps.storage).unwrap().admin;
        assert_eq!(admin, Addr::unchecked("bob".to_string()));
    }

    #[test]
    fn test_handle_set_contract_status() {
        let (init_result, mut deps) = init_helper();
        assert!(
            init_result.is_ok(),
            "Init failed: {}",
            init_result.err().unwrap()
        );

        let handle_msg = ExecuteMsg::SetContractStatus {
            level: ContractStatusLevel::StopAll,
            padding: None,
        };
        let info = mock_info("admin", &[]);

        let handle_result = execute(deps.as_mut(), mock_env(), info, handle_msg);

        assert!(
            handle_result.is_ok(),
            "handle() failed: {}",
            handle_result.err().unwrap()
        );

        let contract_status = CONTRACT_STATUS.load(&deps.storage).unwrap();
        assert!(matches!(
            contract_status,
            ContractStatusLevel::StopAll { .. }
        ));
    }
    #[test]
    fn test_receive_msg_sender_is_not_shd_contract() {
        let (init_result, mut deps) = init_helper();
        assert!(
            init_result.is_ok(),
            "Init failed: {}",
            init_result.err().unwrap()
        );

        let handle_msg = ExecuteMsg::Receive {
            sender: Addr::unchecked(""),
            from: Addr::unchecked(""),
            amount: Uint256::from(100000000 as u32),
            msg: None,
        };
        let info = mock_info("giannis", &[]);

        let handle_result = execute(deps.as_mut(), mock_env(), info, handle_msg);

        assert!(handle_result.is_err());
        let error = extract_error_msg(handle_result);

        assert_eq!(error, "Sender is not SHD contract");
    }

    #[test]
    fn test_receive_msg_successfully() {
        let (init_result, mut deps) = init_helper();
        assert!(
            init_result.is_ok(),
            "Init failed: {}",
            init_result.err().unwrap()
        );

        let handle_msg = ExecuteMsg::Receive {
            sender: Addr::unchecked(""),
            from: Addr::unchecked(""),
            amount: Uint256::from(100000000 as u32),
            msg: None,
        };
        let info = mock_info("shade_contract_info_address", &[]);

        let handle_result = execute(deps.as_mut(), mock_env(), info, handle_msg);

        assert!(
            handle_result.is_ok(),
            "handle() failed: {}",
            handle_result.err().unwrap()
        );
    }

    #[test]
<<<<<<< HEAD
    fn test_staking_starting_pool_returned_tokens() {
=======
    fn test_update_fees_should_fail_no_admin_sender() {
>>>>>>> 25aeb73e
        let (init_result, mut deps) = init_helper();
        assert!(
            init_result.is_ok(),
            "Init failed: {}",
            init_result.err().unwrap()
        );

<<<<<<< HEAD
        let handle_msg = ExecuteMsg::Receive {
            sender: Addr::unchecked(""),
            from: Addr::unchecked("bob"),
            amount: Uint256::from(300000000 as u32),
            msg: None,
        };
        let info = mock_info("shade_contract_info_address", &[]);
=======
        let handle_msg = ExecuteMsg::UpdateFees {
            staking_fee: None,
            unbonding_fee: None,
        };
        let info = mock_info("not_admin", &[]);

        let handle_result = execute(deps.as_mut(), mock_env(), info, handle_msg);

        assert!(handle_result.is_err());
        let error = extract_error_msg(handle_result);

        assert_eq!(
            error,
            "This is an admin command. Admin commands can only be run from admin address"
        );
    }

    #[test]
    fn test_update_fees_successfully_sender_is_admin_no_new_config_provided() {
        let (init_result, mut deps) = init_helper();
        assert!(
            init_result.is_ok(),
            "Init failed: {}",
            init_result.err().unwrap()
        );
        let staking_info_before_tx = STAKING_CONFIG.load(&deps.storage).unwrap();
        let handle_msg = ExecuteMsg::UpdateFees {
            staking_fee: None,
            unbonding_fee: None,
        };
        let info = mock_info("admin", &[]);
>>>>>>> 25aeb73e

        let handle_result = execute(deps.as_mut(), mock_env(), info, handle_msg);

        assert!(
            handle_result.is_ok(),
            "handle() failed: {}",
            handle_result.err().unwrap()
        );
<<<<<<< HEAD
        let (_, expected_tokens_return) = get_fee(5_u32, Uint128::from(300000000_u128)).unwrap();
        let (_, tokens_returned) = match from_binary(&handle_result.unwrap().data.unwrap()).unwrap()
        {
            ExecuteAnswer::Stake {
                shd_staked,
                tokens_returned,
            } => (shd_staked, tokens_returned),
            other => panic!("Unexpected: {:?}", other),
        };
        assert_eq!(tokens_returned, expected_tokens_return)
=======
        let staking_info_after_tx = STAKING_CONFIG.load(&deps.storage).unwrap();

        assert_eq!(
            staking_info_before_tx.fee_info,
            staking_info_after_tx.fee_info
        );
    }

    #[test]
    fn test_update_fees_successfully_sender_is_admin() {
        let (init_result, mut deps) = init_helper();
        assert!(
            init_result.is_ok(),
            "Init failed: {}",
            init_result.err().unwrap()
        );
        let staking_info_before_tx = STAKING_CONFIG.load(&deps.storage).unwrap();
        let handle_msg = ExecuteMsg::UpdateFees {
            staking_fee: Some(Fee {
                collector: Addr::unchecked("new_collector"),
                rate: 5_u32,
            }),
            unbonding_fee: None,
        };
        let info = mock_info("admin", &[]);

        let handle_result = execute(deps.as_mut(), mock_env(), info, handle_msg);

        assert!(
            handle_result.is_ok(),
            "handle() failed: {}",
            handle_result.err().unwrap()
        );
        let staking_info_after_tx = STAKING_CONFIG.load(&deps.storage).unwrap();

        assert_ne!(
            staking_info_before_tx.fee_info,
            staking_info_after_tx.fee_info
        );

        let answer: ExecuteAnswer = from_binary(&handle_result.unwrap().data.unwrap()).unwrap();
        let fee_info_returned = match answer {
            ExecuteAnswer::UpdateFees { fee, status: _ } => fee,
            _ => panic!("NOPE"),
        };
        let fee_info = STAKING_CONFIG.load(&deps.storage).unwrap().fee_info;

        assert_eq!(fee_info_returned, fee_info)
>>>>>>> 25aeb73e
    }
}<|MERGE_RESOLUTION|>--- conflicted
+++ resolved
@@ -26,18 +26,8 @@
 use secret_toolkit::viewing_key::{ViewingKey, ViewingKeyStore};
 use secret_toolkit_crypto::{sha_256, Prng};
 
-<<<<<<< HEAD
-=======
-use crate::msg::{Config, Fee, FeeInfo, StakingInfo};
-use crate::msg::{
-    ContractStatusLevel, ExecuteAnswer, ExecuteMsg, InstantiateMsg, QueryAnswer, QueryMsg,
-    ResponseStatus::Success,
-};
-use crate::state::{
-    CONFIG, CONTRACT_STATUS, PREFIX_REVOKED_PERMITS, RESPONSE_BLOCK_SIZE, STAKING_CONFIG,
-};
-
->>>>>>> 25aeb73e
+use crate::msg::{Fee, FeeInfo};
+
 #[entry_point]
 pub fn instantiate(
     deps: DepsMut,
@@ -191,8 +181,6 @@
 }
 
 /************ HANDLES ************/
-<<<<<<< HEAD
-=======
 /// Updates fee's information if provided
 fn update_fees(
     deps: DepsMut,
@@ -218,7 +206,6 @@
         })?),
     )
 }
->>>>>>> 25aeb73e
 
 /// Try to stake SHD received tokens
 ///
@@ -981,11 +968,7 @@
     }
 
     #[test]
-<<<<<<< HEAD
-    fn test_staking_starting_pool_returned_tokens() {
-=======
     fn test_update_fees_should_fail_no_admin_sender() {
->>>>>>> 25aeb73e
         let (init_result, mut deps) = init_helper();
         assert!(
             init_result.is_ok(),
@@ -993,7 +976,104 @@
             init_result.err().unwrap()
         );
 
-<<<<<<< HEAD
+        let handle_msg = ExecuteMsg::UpdateFees {
+            staking_fee: None,
+            unbonding_fee: None,
+        };
+        let info = mock_info("not_admin", &[]);
+
+        let handle_result = execute(deps.as_mut(), mock_env(), info, handle_msg);
+
+        assert!(handle_result.is_err());
+        let error = extract_error_msg(handle_result);
+
+        assert_eq!(
+            error,
+            "This is an admin command. Admin commands can only be run from admin address"
+        );
+    }
+
+    #[test]
+    fn test_update_fees_successfully_sender_is_admin_no_new_config_provided() {
+        let (init_result, mut deps) = init_helper();
+        assert!(
+            init_result.is_ok(),
+            "Init failed: {}",
+            init_result.err().unwrap()
+        );
+        let staking_info_before_tx = STAKING_CONFIG.load(&deps.storage).unwrap();
+        let handle_msg = ExecuteMsg::UpdateFees {
+            staking_fee: None,
+            unbonding_fee: None,
+        };
+        let info = mock_info("admin", &[]);
+
+        let handle_result = execute(deps.as_mut(), mock_env(), info, handle_msg);
+
+        assert!(
+            handle_result.is_ok(),
+            "handle() failed: {}",
+            handle_result.err().unwrap()
+        );
+        let staking_info_after_tx = STAKING_CONFIG.load(&deps.storage).unwrap();
+
+        assert_eq!(
+            staking_info_before_tx.fee_info,
+            staking_info_after_tx.fee_info
+        );
+    }
+
+    #[test]
+    fn test_update_fees_successfully_sender_is_admin() {
+        let (init_result, mut deps) = init_helper();
+        assert!(
+            init_result.is_ok(),
+            "Init failed: {}",
+            init_result.err().unwrap()
+        );
+        let staking_info_before_tx = STAKING_CONFIG.load(&deps.storage).unwrap();
+        let handle_msg = ExecuteMsg::UpdateFees {
+            staking_fee: Some(Fee {
+                collector: Addr::unchecked("new_collector"),
+                rate: 5_u32,
+            }),
+            unbonding_fee: None,
+        };
+        let info = mock_info("admin", &[]);
+
+        let handle_result = execute(deps.as_mut(), mock_env(), info, handle_msg);
+
+        assert!(
+            handle_result.is_ok(),
+            "handle() failed: {}",
+            handle_result.err().unwrap()
+        );
+        let staking_info_after_tx = STAKING_CONFIG.load(&deps.storage).unwrap();
+
+        assert_ne!(
+            staking_info_before_tx.fee_info,
+            staking_info_after_tx.fee_info
+        );
+
+        let answer: ExecuteAnswer = from_binary(&handle_result.unwrap().data.unwrap()).unwrap();
+        let fee_info_returned = match answer {
+            ExecuteAnswer::UpdateFees { fee, status: _ } => fee,
+            _ => panic!("NOPE"),
+        };
+        let fee_info = STAKING_CONFIG.load(&deps.storage).unwrap().fee_info;
+
+        assert_eq!(fee_info_returned, fee_info)
+    }
+
+    #[test]
+    fn test_staking_starting_pool_returned_tokens() {
+        let (init_result, mut deps) = init_helper();
+        assert!(
+            init_result.is_ok(),
+            "Init failed: {}",
+            init_result.err().unwrap()
+        );
+
         let handle_msg = ExecuteMsg::Receive {
             sender: Addr::unchecked(""),
             from: Addr::unchecked("bob"),
@@ -1001,39 +1081,6 @@
             msg: None,
         };
         let info = mock_info("shade_contract_info_address", &[]);
-=======
-        let handle_msg = ExecuteMsg::UpdateFees {
-            staking_fee: None,
-            unbonding_fee: None,
-        };
-        let info = mock_info("not_admin", &[]);
-
-        let handle_result = execute(deps.as_mut(), mock_env(), info, handle_msg);
-
-        assert!(handle_result.is_err());
-        let error = extract_error_msg(handle_result);
-
-        assert_eq!(
-            error,
-            "This is an admin command. Admin commands can only be run from admin address"
-        );
-    }
-
-    #[test]
-    fn test_update_fees_successfully_sender_is_admin_no_new_config_provided() {
-        let (init_result, mut deps) = init_helper();
-        assert!(
-            init_result.is_ok(),
-            "Init failed: {}",
-            init_result.err().unwrap()
-        );
-        let staking_info_before_tx = STAKING_CONFIG.load(&deps.storage).unwrap();
-        let handle_msg = ExecuteMsg::UpdateFees {
-            staking_fee: None,
-            unbonding_fee: None,
-        };
-        let info = mock_info("admin", &[]);
->>>>>>> 25aeb73e
 
         let handle_result = execute(deps.as_mut(), mock_env(), info, handle_msg);
 
@@ -1042,7 +1089,6 @@
             "handle() failed: {}",
             handle_result.err().unwrap()
         );
-<<<<<<< HEAD
         let (_, expected_tokens_return) = get_fee(5_u32, Uint128::from(300000000_u128)).unwrap();
         let (_, tokens_returned) = match from_binary(&handle_result.unwrap().data.unwrap()).unwrap()
         {
@@ -1053,55 +1099,5 @@
             other => panic!("Unexpected: {:?}", other),
         };
         assert_eq!(tokens_returned, expected_tokens_return)
-=======
-        let staking_info_after_tx = STAKING_CONFIG.load(&deps.storage).unwrap();
-
-        assert_eq!(
-            staking_info_before_tx.fee_info,
-            staking_info_after_tx.fee_info
-        );
-    }
-
-    #[test]
-    fn test_update_fees_successfully_sender_is_admin() {
-        let (init_result, mut deps) = init_helper();
-        assert!(
-            init_result.is_ok(),
-            "Init failed: {}",
-            init_result.err().unwrap()
-        );
-        let staking_info_before_tx = STAKING_CONFIG.load(&deps.storage).unwrap();
-        let handle_msg = ExecuteMsg::UpdateFees {
-            staking_fee: Some(Fee {
-                collector: Addr::unchecked("new_collector"),
-                rate: 5_u32,
-            }),
-            unbonding_fee: None,
-        };
-        let info = mock_info("admin", &[]);
-
-        let handle_result = execute(deps.as_mut(), mock_env(), info, handle_msg);
-
-        assert!(
-            handle_result.is_ok(),
-            "handle() failed: {}",
-            handle_result.err().unwrap()
-        );
-        let staking_info_after_tx = STAKING_CONFIG.load(&deps.storage).unwrap();
-
-        assert_ne!(
-            staking_info_before_tx.fee_info,
-            staking_info_after_tx.fee_info
-        );
-
-        let answer: ExecuteAnswer = from_binary(&handle_result.unwrap().data.unwrap()).unwrap();
-        let fee_info_returned = match answer {
-            ExecuteAnswer::UpdateFees { fee, status: _ } => fee,
-            _ => panic!("NOPE"),
-        };
-        let fee_info = STAKING_CONFIG.load(&deps.storage).unwrap().fee_info;
-
-        assert_eq!(fee_info_returned, fee_info)
->>>>>>> 25aeb73e
     }
 }