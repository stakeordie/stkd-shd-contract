/// This contract implements SNIP-20 standard:
/// https://github.com/SecretFoundation/SNIPs/blob/master/SNIP-20.md
use cosmwasm_std::{
    entry_point, to_binary, Addr, BankMsg, Binary, Coin, CosmosMsg, Deps, DepsMut, Env,
    MessageInfo, Response, StdError, StdResult, Storage, Uint128,
};
use secret_toolkit::permit::{validate, Permit, RevokedPermits, TokenPermissions};
use secret_toolkit::utils::{pad_handle_result, pad_query_result};

use crate::batch;
use crate::msg::QueryWithPermit;
use crate::msg::{
<<<<<<< HEAD
    space_pad, ContractStatusLevel, ExecuteAnswer, ExecuteMsg, InstantiateMsg, QueryAnswer,
    QueryMsg, ResponseStatus::Success,
=======
    ContractStatusLevel, HandleAnswer, HandleMsg, InitMsg, QueryAnswer, QueryMsg,
    ResponseStatus::Success,
>>>>>>> be06acc4
};
use crate::receiver::Snip20ReceiveMsg;
use crate::state::{
    get_receiver_hash, set_receiver_hash, AllowancesStore, BalancesStore, Constants,
    ContractStatusStore, MintersStore, TotalSupplyStore,
};
use crate::transaction_history::{
    store_burn, store_deposit, store_mint, store_redeem, store_transfer, StoredExtendedTx,
    StoredLegacyTransfer,
};
<<<<<<< HEAD
use secret_toolkit::crypto::sha_256;

use crate::viewing_key_obj::ViewingKeyObj;
use secret_toolkit::permit::{validate, Permit, RevokedPermits, TokenPermissions};
use secret_toolkit::viewing_key::{ViewingKey, ViewingKeyStore};
=======
use crate::viewing_key::{ViewingKey, VIEWING_KEY_SIZE};
>>>>>>> be06acc4

/// We make sure that responses from `handle` are padded to a multiple of this size.
pub const RESPONSE_BLOCK_SIZE: usize = 256;
pub const PREFIX_REVOKED_PERMITS: &str = "revoked_permits";

#[entry_point]
pub fn instantiate(
    deps: DepsMut,
    env: Env,
    info: MessageInfo,
    msg: InstantiateMsg,
) -> StdResult<Response> {
    // Check name, symbol, decimals
    if !is_valid_name(&msg.name) {
        return Err(StdError::generic_err(
            "Name is not in the expected format (3-30 UTF-8 bytes)",
        ));
    }
    if !is_valid_symbol(&msg.symbol) {
        return Err(StdError::generic_err(
            "Ticker symbol is not in expected format [A-Z]{3,6}",
        ));
    }
    if msg.decimals > 18 {
        return Err(StdError::generic_err("Decimals must not exceed 18"));
    }

    let init_config = msg.config();
    let admin = match msg.admin {
        Some(admin_addr) => deps.api.addr_validate(admin_addr.as_str())?,
        None => info.sender,
    };

    let mut total_supply: u128 = 0;
    {
        let initial_balances = msg.initial_balances.unwrap_or_default();
        for balance in initial_balances {
            let amount = balance.amount.u128();
            BalancesStore::save(deps.storage, &balance.address, amount)?;
            if let Some(new_total_supply) = total_supply.checked_add(amount) {
                total_supply = new_total_supply;
            } else {
                return Err(StdError::generic_err(
                    "The sum of all initial balances exceeds the maximum possible total supply",
                ));
            }

            store_mint(
                deps.storage,
                admin.clone(),
                balance.address,
                balance.amount,
                msg.symbol.clone(),
                Some("Initial Balance".to_string()),
                &env.block,
            )?;
        }
    }

    let prng_seed_hashed = sha_256(&msg.prng_seed.0);

    Constants::save(
        deps.storage,
        Constants {
            name: msg.name,
            symbol: msg.symbol,
            decimals: msg.decimals,
            admin: admin.clone(),
            total_supply_is_public: init_config.public_total_supply(),
            deposit_is_enabled: init_config.deposit_enabled(),
            redeem_is_enabled: init_config.redeem_enabled(),
            mint_is_enabled: init_config.mint_enabled(),
            burn_is_enabled: init_config.burn_enabled(),
            contract_address: env.contract.address,
        },
    )?;
    TotalSupplyStore::save(deps.storage, total_supply)?;
    ContractStatusStore::save(deps.storage, ContractStatusLevel::NormalRun)?;
    let minters = if init_config.mint_enabled() {
        Vec::from([admin])
    } else {
        Vec::new()
    };
    MintersStore::save(deps.storage, minters)?;

    ViewingKey::set_seed(deps.storage, &prng_seed_hashed);
    Ok(Response::default())
}

<<<<<<< HEAD
fn pad_response(response: StdResult<Response>) -> StdResult<Response> {
    response.map(|mut response| {
        response.data = response.data.map(|mut data| {
            space_pad(RESPONSE_BLOCK_SIZE, &mut data.0);
            data
        });
        response
    })
}

#[entry_point]
pub fn execute(deps: DepsMut, env: Env, info: MessageInfo, msg: ExecuteMsg) -> StdResult<Response> {
    let contract_status = ContractStatusStore::load(deps.storage)?;
=======
pub fn handle<S: Storage, A: Api, Q: Querier>(
    deps: &mut Extern<S, A, Q>,
    env: Env,
    msg: HandleMsg,
) -> StdResult<HandleResponse> {
    let contract_status = ReadonlyConfig::from_storage(&deps.storage).contract_status();
>>>>>>> be06acc4

    match contract_status {
        ContractStatusLevel::StopAll | ContractStatusLevel::StopAllButRedeems => {
            let response = match msg {
                ExecuteMsg::SetContractStatus { level, .. } => {
                    set_contract_status(deps, info, level)
                }
                ExecuteMsg::Redeem { amount, .. }
                    if contract_status == ContractStatusLevel::StopAllButRedeems =>
                {
                    try_redeem(deps, env, info, amount)
                }
                _ => Err(StdError::generic_err(
                    "This contract is stopped and this action is not allowed",
                )),
            };
            return pad_handle_result(response, RESPONSE_BLOCK_SIZE);
        }
        ContractStatusLevel::NormalRun => {} // If it's a normal run just continue
    }

    let response = match msg {
        // Native
        ExecuteMsg::Deposit { .. } => try_deposit(deps, env, info),
        ExecuteMsg::Redeem { amount, .. } => try_redeem(deps, env, info, amount),

        // Base
        ExecuteMsg::Transfer {
            recipient,
            amount,
            memo,
            ..
        } => try_transfer(deps, env, info, recipient, amount, memo),
        ExecuteMsg::Send {
            recipient,
            recipient_code_hash,
            amount,
            msg,
            memo,
            ..
        } => try_send(
            deps,
            env,
            info,
            recipient,
            recipient_code_hash,
            amount,
            memo,
            msg,
        ),
        ExecuteMsg::BatchTransfer { actions, .. } => try_batch_transfer(deps, env, info, actions),
        ExecuteMsg::BatchSend { actions, .. } => try_batch_send(deps, env, info, actions),
        ExecuteMsg::Burn { amount, memo, .. } => try_burn(deps, env, info, amount, memo),
        ExecuteMsg::RegisterReceive { code_hash, .. } => {
            try_register_receive(deps, info, code_hash)
        }
        ExecuteMsg::CreateViewingKey { entropy, .. } => try_create_key(deps, env, info, entropy),
        ExecuteMsg::SetViewingKey { key, .. } => try_set_key(deps, info, key),

        // Allowance
        ExecuteMsg::IncreaseAllowance {
            spender,
            amount,
            expiration,
            ..
        } => try_increase_allowance(deps, env, info, spender, amount, expiration),
        ExecuteMsg::DecreaseAllowance {
            spender,
            amount,
            expiration,
            ..
        } => try_decrease_allowance(deps, env, info, spender, amount, expiration),
        ExecuteMsg::TransferFrom {
            owner,
            recipient,
            amount,
            memo,
            ..
        } => try_transfer_from(deps, &env, info, owner, recipient, amount, memo),
        ExecuteMsg::SendFrom {
            owner,
            recipient,
            recipient_code_hash,
            amount,
            msg,
            memo,
            ..
        } => try_send_from(
            deps,
            env,
            &info,
            owner,
            recipient,
            recipient_code_hash,
            amount,
            memo,
            msg,
        ),
        ExecuteMsg::BatchTransferFrom { actions, .. } => {
            try_batch_transfer_from(deps, &env, info, actions)
        }
        ExecuteMsg::BatchSendFrom { actions, .. } => try_batch_send_from(deps, env, &info, actions),
        ExecuteMsg::BurnFrom {
            owner,
            amount,
            memo,
            ..
        } => try_burn_from(deps, &env, info, owner, amount, memo),
        ExecuteMsg::BatchBurnFrom { actions, .. } => try_batch_burn_from(deps, &env, info, actions),

        // Mint
        ExecuteMsg::Mint {
            recipient,
            amount,
            memo,
            ..
        } => try_mint(deps, env, info, recipient, amount, memo),
        ExecuteMsg::BatchMint { actions, .. } => try_batch_mint(deps, env, info, actions),

        // Other
        ExecuteMsg::ChangeAdmin { address, .. } => change_admin(deps, info, address),
        ExecuteMsg::SetContractStatus { level, .. } => set_contract_status(deps, info, level),
        ExecuteMsg::AddMinters { minters, .. } => add_minters(deps, info, minters),
        ExecuteMsg::RemoveMinters { minters, .. } => remove_minters(deps, info, minters),
        ExecuteMsg::SetMinters { minters, .. } => set_minters(deps, info, minters),
        ExecuteMsg::RevokePermit { permit_name, .. } => revoke_permit(deps, info, permit_name),
    };

    pad_handle_result(response, RESPONSE_BLOCK_SIZE)
}

<<<<<<< HEAD
#[entry_point]
pub fn query(deps: Deps, _env: Env, msg: QueryMsg) -> StdResult<Binary> {
    match msg {
        QueryMsg::TokenInfo {} => query_token_info(deps.storage),
        QueryMsg::TokenConfig {} => query_token_config(deps.storage),
        QueryMsg::ContractStatus {} => query_contract_status(deps.storage),
        QueryMsg::ExchangeRate {} => query_exchange_rate(deps.storage),
        QueryMsg::Minters { .. } => query_minters(deps),
        QueryMsg::WithPermit { permit, query } => permit_queries(deps, permit, query),
        _ => viewing_keys_queries(deps, msg),
    }
=======
pub fn query<S: Storage, A: Api, Q: Querier>(deps: &Extern<S, A, Q>, msg: QueryMsg) -> QueryResult {
    pad_query_result(
        match msg {
            QueryMsg::TokenInfo {} => query_token_info(&deps.storage),
            QueryMsg::TokenConfig {} => query_token_config(&deps.storage),
            QueryMsg::ContractStatus {} => query_contract_status(&deps.storage),
            QueryMsg::ExchangeRate {} => query_exchange_rate(&deps.storage),
            QueryMsg::Minters { .. } => query_minters(deps),
            QueryMsg::WithPermit { permit, query } => permit_queries(deps, permit, query),
            _ => viewing_keys_queries(deps, msg),
        },
        RESPONSE_BLOCK_SIZE,
    )
>>>>>>> be06acc4
}

fn permit_queries(deps: Deps, permit: Permit, query: QueryWithPermit) -> Result<Binary, StdError> {
    // Validate permit content
    let token_address = Constants::load(deps.storage)?.contract_address;

    let account = validate(
        deps,
        PREFIX_REVOKED_PERMITS,
        &permit,
        token_address.into_string(),
        None,
    )?;

    // Permit validated! We can now execute the query.
    match query {
        QueryWithPermit::Balance {} => {
            if !permit.check_permission(&TokenPermissions::Balance) {
                return Err(StdError::generic_err(format!(
                    "No permission to query balance, got permissions {:?}",
                    permit.params.permissions
                )));
            }

            query_balance(deps, account)
        }
        QueryWithPermit::TransferHistory { page, page_size } => {
            if !permit.check_permission(&TokenPermissions::History) {
                return Err(StdError::generic_err(format!(
                    "No permission to query history, got permissions {:?}",
                    permit.params.permissions
                )));
            }

            query_transfers(deps, account, page.unwrap_or(0), page_size)
        }
        QueryWithPermit::TransactionHistory { page, page_size } => {
            if !permit.check_permission(&TokenPermissions::History) {
                return Err(StdError::generic_err(format!(
                    "No permission to query history, got permissions {:?}",
                    permit.params.permissions
                )));
            }

            query_transactions(deps, account, page.unwrap_or(0), page_size)
        }
        QueryWithPermit::Allowance { owner, spender } => {
            if !permit.check_permission(&TokenPermissions::Allowance) {
                return Err(StdError::generic_err(format!(
                    "No permission to query allowance, got permissions {:?}",
                    permit.params.permissions
                )));
            }

            if account != owner && account != spender {
                return Err(StdError::generic_err(format!(
                    "Cannot query allowance. Requires permit for either owner {:?} or spender {:?}, got permit for {:?}",
                    owner.as_str(), spender.as_str(), account.as_str()
                )));
            }

            query_allowance(deps, owner, spender)
        }
    }
}

pub fn viewing_keys_queries(deps: Deps, msg: QueryMsg) -> StdResult<Binary> {
    let (addresses, key) = msg.get_validation_params();

    for address in addresses {
        let result = ViewingKey::check(deps.storage, address.as_str(), key.as_str());
        if result.is_ok() {
            return match msg {
                // Base
                QueryMsg::Balance { address, .. } => query_balance(deps, address),
                QueryMsg::TransferHistory {
                    address,
                    page,
                    page_size,
                    ..
                } => query_transfers(deps, address, page.unwrap_or(0), page_size),
                QueryMsg::TransactionHistory {
                    address,
                    page,
                    page_size,
                    ..
                } => query_transactions(deps, address, page.unwrap_or(0), page_size),
                QueryMsg::Allowance { owner, spender, .. } => query_allowance(deps, owner, spender),
                _ => panic!("This query type does not require authentication"),
            };
        }
    }

    to_binary(&QueryAnswer::ViewingKeyError {
        msg: "Wrong viewing key for this address or viewing key not set".to_string(),
    })
}

fn query_exchange_rate(storage: &dyn Storage) -> StdResult<Binary> {
    let constants = Constants::load(storage)?;

    if constants.deposit_is_enabled || constants.redeem_is_enabled {
        let rate: Uint128;
        let denom: String;
        // if token has more decimals than SCRT, you get magnitudes of SCRT per token
        if constants.decimals >= 6 {
            rate = Uint128::new(10u128.pow(constants.decimals as u32 - 6));
            denom = "SCRT".to_string();
        // if token has less decimals, you get magnitudes token for SCRT
        } else {
            rate = Uint128::new(10u128.pow(6 - constants.decimals as u32));
            denom = constants.symbol;
        }
        return to_binary(&QueryAnswer::ExchangeRate { rate, denom });
    }
    to_binary(&QueryAnswer::ExchangeRate {
        rate: Uint128::new(0),
        denom: String::new(),
    })
}

fn query_token_info(storage: &dyn Storage) -> StdResult<Binary> {
    let constants = Constants::load(storage)?;

    let total_supply = if constants.total_supply_is_public {
        Some(Uint128::new(TotalSupplyStore::load(storage)?))
    } else {
        None
    };

    to_binary(&QueryAnswer::TokenInfo {
        name: constants.name,
        symbol: constants.symbol,
        decimals: constants.decimals,
        total_supply,
    })
}

fn query_token_config(storage: &dyn Storage) -> StdResult<Binary> {
    let constants = Constants::load(storage)?;

    to_binary(&QueryAnswer::TokenConfig {
        public_total_supply: constants.total_supply_is_public,
        deposit_enabled: constants.deposit_is_enabled,
        redeem_enabled: constants.redeem_is_enabled,
        mint_enabled: constants.mint_is_enabled,
        burn_enabled: constants.burn_is_enabled,
    })
}

fn query_contract_status(storage: &dyn Storage) -> StdResult<Binary> {
    let contract_status = ContractStatusStore::load(storage)?;

    to_binary(&QueryAnswer::ContractStatus {
        status: contract_status,
    })
}

pub fn query_transfers(
    deps: Deps,
    account: String,
    page: u32,
    page_size: u32,
) -> StdResult<Binary> {
    let account = deps.api.addr_validate(account.as_str())?;
    let (txs, total) = StoredLegacyTransfer::get_transfers(deps.storage, account, page, page_size)?;

    let result = QueryAnswer::TransferHistory {
        txs,
        total: Some(total),
    };
    to_binary(&result)
}

pub fn query_transactions(
    deps: Deps,
    account: String,
    page: u32,
    page_size: u32,
) -> StdResult<Binary> {
    let account = deps.api.addr_validate(account.as_str())?;
    let (txs, total) = StoredExtendedTx::get_txs(deps.storage, account, page, page_size)?;

    let result = QueryAnswer::TransactionHistory {
        txs,
        total: Some(total),
    };
    to_binary(&result)
}

pub fn query_balance(deps: Deps, account: String) -> StdResult<Binary> {
    let account = &deps.api.addr_validate(account.as_str())?;

    let amount = Uint128::new(BalancesStore::load(deps.storage, account));
    let response = QueryAnswer::Balance { amount };
    to_binary(&response)
}

fn query_minters(deps: Deps) -> StdResult<Binary> {
    let minters = MintersStore::load(deps.storage)?;

    let response = QueryAnswer::Minters { minters };
    to_binary(&response)
}

fn change_admin(deps: DepsMut, info: MessageInfo, address: String) -> StdResult<Response> {
    let address = deps.api.addr_validate(address.as_str())?;

    let mut constants = Constants::load(deps.storage)?;
    check_if_admin(&constants.admin, &info.sender)?;

    constants.admin = address;
    Constants::save(deps.storage, constants)?;

    Ok(Response::new().set_data(to_binary(&ExecuteAnswer::ChangeAdmin { status: Success })?))
}

fn try_mint_impl(
    deps: &mut DepsMut,
    minter: Addr,
    recipient: Addr,
    amount: Uint128,
    denom: String,
    memo: Option<String>,
    block: &cosmwasm_std::BlockInfo,
) -> StdResult<()> {
    let raw_amount = amount.u128();

    let mut account_balance = BalancesStore::load(deps.storage, &recipient);

    if let Some(new_balance) = account_balance.checked_add(raw_amount) {
        account_balance = new_balance;
    } else {
        // This error literally can not happen, since the account's funds are a subset
        // of the total supply, both are stored as u128, and we check for overflow of
        // the total supply just a couple lines before.
        // Still, writing this to cover all overflows.
        return Err(StdError::generic_err(
            "This mint attempt would increase the account's balance above the supported maximum",
        ));
    }

    BalancesStore::save(deps.storage, &recipient, account_balance)?;

    store_mint(deps.storage, minter, recipient, amount, denom, memo, block)?;

    Ok(())
}

fn try_mint(
    mut deps: DepsMut,
    env: Env,
    info: MessageInfo,
    recipient: String,
    amount: Uint128,
    memo: Option<String>,
) -> StdResult<Response> {
    let recipient = deps.api.addr_validate(recipient.as_str())?;

    let constants = Constants::load(deps.storage)?;

    if !constants.mint_is_enabled {
        return Err(StdError::generic_err(
            "Mint functionality is not enabled for this token.",
        ));
    }

    let minters = MintersStore::load(deps.storage)?;
    if !minters.contains(&info.sender) {
        return Err(StdError::generic_err(
            "Minting is allowed to minter accounts only",
        ));
    }

    let mut total_supply = TotalSupplyStore::load(deps.storage)?;
    if let Some(new_total_supply) = total_supply.checked_add(amount.u128()) {
        total_supply = new_total_supply;
    } else {
        return Err(StdError::generic_err(
            "This mint attempt would increase the total supply above the supported maximum",
        ));
    }
    TotalSupplyStore::save(deps.storage, total_supply)?;

    try_mint_impl(
        &mut deps,
        info.sender,
        recipient,
        amount,
        constants.symbol,
        memo,
        &env.block,
    )?;

    Ok(Response::new().set_data(to_binary(&ExecuteAnswer::Mint { status: Success })?))
}

fn try_batch_mint(
    mut deps: DepsMut,
    env: Env,
    info: MessageInfo,
    actions: Vec<batch::MintAction>,
) -> StdResult<Response> {
    let constants = Constants::load(deps.storage)?;

    if !constants.mint_is_enabled {
        return Err(StdError::generic_err(
            "Mint functionality is not enabled for this token.",
        ));
    }

    let minters = MintersStore::load(deps.storage)?;
    if !minters.contains(&info.sender) {
        return Err(StdError::generic_err(
            "Minting is allowed to minter accounts only",
        ));
    }

    let mut total_supply = TotalSupplyStore::load(deps.storage)?;

    // Quick loop to check that the total of amounts is valid
    for action in &actions {
        if let Some(new_total_supply) = total_supply.checked_add(action.amount.u128()) {
            total_supply = new_total_supply;
        } else {
            return Err(StdError::generic_err(
                format!("This mint attempt would increase the total supply above the supported maximum: {:?}", action),
            ));
        }
    }

    TotalSupplyStore::save(deps.storage, total_supply)?;

    for action in actions {
        try_mint_impl(
            &mut deps,
            info.sender.clone(),
            action.recipient,
            action.amount,
            constants.symbol.clone(),
            action.memo,
            &env.block,
        )?;
    }

    Ok(Response::new().set_data(to_binary(&ExecuteAnswer::BatchMint { status: Success })?))
}

pub fn try_set_key(deps: DepsMut, info: MessageInfo, key: String) -> StdResult<Response> {
    ViewingKey::set(deps.storage, info.sender.as_str(), key.as_str());
    Ok(
        Response::new().set_data(to_binary(&ExecuteAnswer::SetViewingKey {
            status: Success,
        })?),
    )
}

pub fn try_create_key(
    deps: DepsMut,
    env: Env,
    info: MessageInfo,
    entropy: String,
) -> StdResult<Response> {
    let key = ViewingKey::create(
        deps.storage,
        &info,
        &env,
        info.sender.as_str(),
        (&entropy).as_ref(),
    );

    Ok(
        Response::new().set_data(to_binary(&ExecuteAnswer::CreateViewingKey {
            key: ViewingKeyObj(key),
        })?),
    )
}

fn set_contract_status(
    deps: DepsMut,
    info: MessageInfo,
    status_level: ContractStatusLevel,
) -> StdResult<Response> {
    let constants = Constants::load(deps.storage)?;
    check_if_admin(&constants.admin, &info.sender)?;

    ContractStatusStore::save(deps.storage, status_level)?;

    Ok(
        Response::new().set_data(to_binary(&ExecuteAnswer::SetContractStatus {
            status: Success,
        })?),
    )
}

pub fn query_allowance(deps: Deps, owner: String, spender: String) -> StdResult<Binary> {
    let owner = deps.api.addr_validate(owner.as_str())?;
    let spender = deps.api.addr_validate(spender.as_str())?;

    let allowance = AllowancesStore::load(deps.storage, &owner, &spender);

    let response = QueryAnswer::Allowance {
        owner,
        spender,
        allowance: Uint128::new(allowance.amount),
        expiration: allowance.expiration,
    };
    to_binary(&response)
}

fn try_deposit(deps: DepsMut, env: Env, info: MessageInfo) -> StdResult<Response> {
    let mut amount = Uint128::zero();

    for coin in &info.funds {
        if coin.denom == "uscrt" {
            amount = coin.amount
        } else {
            return Err(StdError::generic_err(
                "Tried to deposit an unsupported token",
            ));
        }
    }

    if amount.is_zero() {
        return Err(StdError::generic_err("No funds were sent to be deposited"));
    }

    let raw_amount = amount.u128();

    let constants = Constants::load(deps.storage)?;
    if !constants.deposit_is_enabled {
        return Err(StdError::generic_err(
            "Deposit functionality is not enabled for this token.",
        ));
    }

    let total_supply = TotalSupplyStore::load(deps.storage)?;
    if let Some(total_supply) = total_supply.checked_add(raw_amount) {
        TotalSupplyStore::save(deps.storage, total_supply)?;
    } else {
        return Err(StdError::generic_err(
            "This deposit would overflow the currency's total supply",
        ));
    }

    let sender_address = &info.sender;

    let account_balance = BalancesStore::load(deps.storage, sender_address);
    if let Some(account_balance) = account_balance.checked_add(raw_amount) {
        BalancesStore::save(deps.storage, sender_address, account_balance)?;
    } else {
        return Err(StdError::generic_err(
            "This deposit would overflow your balance",
        ));
    }

    store_deposit(
        deps.storage,
        sender_address,
        amount,
        "uscrt".to_string(),
        &env.block,
    )?;

    Ok(Response::new().set_data(to_binary(&ExecuteAnswer::Deposit { status: Success })?))
}

fn try_redeem(deps: DepsMut, env: Env, info: MessageInfo, amount: Uint128) -> StdResult<Response> {
    let constants = Constants::load(deps.storage)?;
    if !constants.redeem_is_enabled {
        return Err(StdError::generic_err(
            "Redeem functionality is not enabled for this token.",
        ));
    }

    let sender_address = &info.sender;
    let amount_raw = amount.u128();

    let account_balance = BalancesStore::load(deps.storage, sender_address);
    if let Some(account_balance) = account_balance.checked_sub(amount_raw) {
        BalancesStore::save(deps.storage, sender_address, account_balance)?;
    } else {
        return Err(StdError::generic_err(format!(
            "insufficient funds to redeem: balance={}, required={}",
            account_balance, amount_raw
        )));
    }

    let total_supply = TotalSupplyStore::load(deps.storage)?;
    if let Some(total_supply) = total_supply.checked_sub(amount_raw) {
        TotalSupplyStore::save(deps.storage, total_supply)?;
    } else {
        return Err(StdError::generic_err(
            "You are trying to redeem more tokens than what is available in the total supply",
        ));
    }

    let token_reserve = deps
        .querier
        .query_balance(env.contract.address, "uscrt")?
        .amount;
    if amount > token_reserve {
        return Err(StdError::generic_err(
            "You are trying to redeem for more SCRT than the token has in its deposit reserve.",
        ));
    }

    let withdrawal_coins: Vec<Coin> = vec![Coin {
        denom: "uscrt".to_string(),
        amount,
    }];

    store_redeem(
        deps.storage,
        sender_address,
        amount,
        constants.symbol,
        &env.block,
    )?;

    let message = CosmosMsg::Bank(BankMsg::Send {
        to_address: info.sender.clone().into_string(),
        amount: withdrawal_coins,
    });
    let data = to_binary(&ExecuteAnswer::Redeem { status: Success })?;
    let res = Response::new().add_message(message).set_data(data);
    Ok(res)
}

fn try_transfer_impl(
    deps: &mut DepsMut,
    sender: &Addr,
    recipient: &Addr,
    amount: Uint128,
    memo: Option<String>,
    block: &cosmwasm_std::BlockInfo,
) -> StdResult<()> {
    perform_transfer(deps.storage, sender, recipient, amount.u128())?;

    let symbol = Constants::load(deps.storage)?.symbol;
    store_transfer(
        deps.storage,
        sender,
        sender,
        recipient,
        amount,
        symbol,
        memo,
        block,
    )?;

    Ok(())
}

fn try_transfer(
    mut deps: DepsMut,
    env: Env,
    info: MessageInfo,
    recipient: String,
    amount: Uint128,
    memo: Option<String>,
) -> StdResult<Response> {
    let recipient = deps.api.addr_validate(recipient.as_str())?;

    try_transfer_impl(
        &mut deps,
        &info.sender,
        &recipient,
        amount,
        memo,
        &env.block,
    )?;

    Ok(Response::new().set_data(to_binary(&ExecuteAnswer::Transfer { status: Success })?))
}

fn try_batch_transfer(
    mut deps: DepsMut,
    env: Env,
    info: MessageInfo,
    actions: Vec<batch::TransferAction>,
) -> StdResult<Response> {
    for action in actions {
        try_transfer_impl(
            &mut deps,
            &info.sender,
            &action.recipient,
            action.amount,
            action.memo,
            &env.block,
        )?;
    }

    Ok(
        Response::new().set_data(to_binary(&ExecuteAnswer::BatchTransfer {
            status: Success,
        })?),
    )
}

#[allow(clippy::too_many_arguments)]
fn try_add_receiver_api_callback(
    storage: &dyn Storage,
    messages: &mut Vec<CosmosMsg>,
    recipient: Addr,
    recipient_code_hash: Option<String>,
    msg: Option<Binary>,
    sender: Addr,
    from: Addr,
    amount: Uint128,
    memo: Option<String>,
) -> StdResult<()> {
    if let Some(receiver_hash) = recipient_code_hash {
        let receiver_msg = Snip20ReceiveMsg::new(sender, from, amount, memo, msg);
        let callback_msg = receiver_msg.into_cosmos_msg(receiver_hash, recipient)?;

        messages.push(callback_msg);
        return Ok(());
    }

    let receiver_hash = get_receiver_hash(storage, &recipient);
    if let Some(receiver_hash) = receiver_hash {
        let receiver_hash = receiver_hash?;
        let receiver_msg = Snip20ReceiveMsg::new(sender, from, amount, memo, msg);
        let callback_msg = receiver_msg.into_cosmos_msg(receiver_hash, recipient)?;

        messages.push(callback_msg);
    }
    Ok(())
}

#[allow(clippy::too_many_arguments)]
fn try_send_impl(
    deps: &mut DepsMut,
    messages: &mut Vec<CosmosMsg>,
    sender: Addr,
    recipient: Addr,
    recipient_code_hash: Option<String>,
    amount: Uint128,
    memo: Option<String>,
    msg: Option<Binary>,
    block: &cosmwasm_std::BlockInfo,
) -> StdResult<()> {
    try_transfer_impl(deps, &sender, &recipient, amount, memo.clone(), block)?;

    try_add_receiver_api_callback(
        deps.storage,
        messages,
        recipient,
        recipient_code_hash,
        msg,
        sender.clone(),
        sender,
        amount,
        memo,
    )?;

    Ok(())
}

#[allow(clippy::too_many_arguments)]
fn try_send(
    mut deps: DepsMut,
    env: Env,
    info: MessageInfo,
    recipient: String,
    recipient_code_hash: Option<String>,
    amount: Uint128,
    memo: Option<String>,
    msg: Option<Binary>,
) -> StdResult<Response> {
    let recipient = deps.api.addr_validate(recipient.as_str())?;

    let mut messages = vec![];
    try_send_impl(
        &mut deps,
        &mut messages,
        info.sender,
        recipient,
        recipient_code_hash,
        amount,
        memo,
        msg,
        &env.block,
    )?;

    Ok(Response::new()
        .add_messages(messages)
        .set_data(to_binary(&ExecuteAnswer::Send { status: Success })?))
}

fn try_batch_send(
    mut deps: DepsMut,
    env: Env,
    info: MessageInfo,
    actions: Vec<batch::SendAction>,
) -> StdResult<Response> {
    let mut messages = vec![];
    for action in actions {
        try_send_impl(
            &mut deps,
            &mut messages,
            info.sender.clone(),
            action.recipient,
            action.recipient_code_hash,
            action.amount,
            action.memo,
            action.msg,
            &env.block,
        )?;
    }

    Ok(Response::new()
        .add_messages(messages)
        .set_data(to_binary(&ExecuteAnswer::BatchSend { status: Success })?))
}

fn try_register_receive(
    deps: DepsMut,
    info: MessageInfo,
    code_hash: String,
) -> StdResult<Response> {
    set_receiver_hash(deps.storage, &info.sender, code_hash);

    let data = to_binary(&ExecuteAnswer::RegisterReceive { status: Success })?;
    Ok(Response::new()
        .add_attribute("register_status", "success")
        .set_data(data))
}

fn insufficient_allowance(allowance: u128, required: u128) -> StdError {
    StdError::generic_err(format!(
        "insufficient allowance: allowance={}, required={}",
        allowance, required
    ))
}

fn use_allowance(
    storage: &mut dyn Storage,
    env: &Env,
    owner: &Addr,
    spender: &Addr,
    amount: u128,
) -> StdResult<()> {
    let mut allowance = AllowancesStore::load(storage, owner, spender);

    if allowance.is_expired_at(&env.block) {
        return Err(insufficient_allowance(0, amount));
    }
    if let Some(new_allowance) = allowance.amount.checked_sub(amount) {
        allowance.amount = new_allowance;
    } else {
        return Err(insufficient_allowance(allowance.amount, amount));
    }

    AllowancesStore::save(storage, owner, spender, &allowance)?;

    Ok(())
}

fn try_transfer_from_impl(
    deps: &mut DepsMut,
    env: &Env,
    spender: &Addr,
    owner: &Addr,
    recipient: &Addr,
    amount: Uint128,
    memo: Option<String>,
) -> StdResult<()> {
    let raw_amount = amount.u128();

    use_allowance(deps.storage, env, owner, spender, raw_amount)?;

    perform_transfer(deps.storage, owner, recipient, raw_amount)?;

    let symbol = Constants::load(deps.storage)?.symbol;
    store_transfer(
        deps.storage,
        owner,
        spender,
        recipient,
        amount,
        symbol,
        memo,
        &env.block,
    )?;

    Ok(())
}

fn try_transfer_from(
    mut deps: DepsMut,
    env: &Env,
    info: MessageInfo,
    owner: String,
    recipient: String,
    amount: Uint128,
    memo: Option<String>,
) -> StdResult<Response> {
    let owner = deps.api.addr_validate(owner.as_str())?;
    let recipient = deps.api.addr_validate(recipient.as_str())?;
    try_transfer_from_impl(
        &mut deps,
        env,
        &info.sender,
        &owner,
        &recipient,
        amount,
        memo,
    )?;

    Ok(Response::new().set_data(to_binary(&ExecuteAnswer::TransferFrom { status: Success })?))
}

fn try_batch_transfer_from(
    mut deps: DepsMut,
    env: &Env,
    info: MessageInfo,
    actions: Vec<batch::TransferFromAction>,
) -> StdResult<Response> {
    for action in actions {
        try_transfer_from_impl(
            &mut deps,
            env,
            &info.sender,
            &action.owner,
            &action.recipient,
            action.amount,
            action.memo,
        )?;
    }

    Ok(
        Response::new().set_data(to_binary(&ExecuteAnswer::BatchTransferFrom {
            status: Success,
        })?),
    )
}

#[allow(clippy::too_many_arguments)]
fn try_send_from_impl(
    deps: &mut DepsMut,
    env: Env,
    info: &MessageInfo,
    messages: &mut Vec<CosmosMsg>,
    spender: Addr, // redundant but more efficient
    owner: Addr,
    recipient: Addr,
    recipient_code_hash: Option<String>,
    amount: Uint128,
    memo: Option<String>,
    msg: Option<Binary>,
) -> StdResult<()> {
    try_transfer_from_impl(
        deps,
        &env,
        &spender,
        &owner,
        &recipient,
        amount,
        memo.clone(),
    )?;

    try_add_receiver_api_callback(
        deps.storage,
        messages,
        recipient,
        recipient_code_hash,
        msg,
        info.sender.clone(),
        owner,
        amount,
        memo,
    )?;

    Ok(())
}

#[allow(clippy::too_many_arguments)]
fn try_send_from(
    mut deps: DepsMut,
    env: Env,
    info: &MessageInfo,
    owner: String,
    recipient: String,
    recipient_code_hash: Option<String>,
    amount: Uint128,
    memo: Option<String>,
    msg: Option<Binary>,
) -> StdResult<Response> {
    let owner = deps.api.addr_validate(owner.as_str())?;
    let recipient = deps.api.addr_validate(recipient.as_str())?;
    let mut messages = vec![];
    try_send_from_impl(
        &mut deps,
        env,
        info,
        &mut messages,
        info.sender.clone(),
        owner,
        recipient,
        recipient_code_hash,
        amount,
        memo,
        msg,
    )?;

    Ok(Response::new()
        .add_messages(messages)
        .set_data(to_binary(&ExecuteAnswer::SendFrom { status: Success })?))
}

fn try_batch_send_from(
    mut deps: DepsMut,
    env: Env,
    info: &MessageInfo,
    actions: Vec<batch::SendFromAction>,
) -> StdResult<Response> {
    let mut messages = vec![];

    for action in actions {
        try_send_from_impl(
            &mut deps,
            env.clone(),
            info,
            &mut messages,
            info.sender.clone(),
            action.owner,
            action.recipient,
            action.recipient_code_hash,
            action.amount,
            action.memo,
            action.msg,
        )?;
    }

    Ok(Response::new()
        .add_messages(messages)
        .set_data(to_binary(&ExecuteAnswer::BatchSendFrom {
            status: Success,
        })?))
}

fn try_burn_from(
    deps: DepsMut,
    env: &Env,
    info: MessageInfo,
    owner: String,
    amount: Uint128,
    memo: Option<String>,
) -> StdResult<Response> {
    let owner = deps.api.addr_validate(owner.as_str())?;
    let constants = Constants::load(deps.storage)?;
    if !constants.burn_is_enabled {
        return Err(StdError::generic_err(
            "Burn functionality is not enabled for this token.",
        ));
    }

    let raw_amount = amount.u128();
    use_allowance(deps.storage, env, &owner, &info.sender, raw_amount)?;

    // subtract from owner account
    let mut account_balance = BalancesStore::load(deps.storage, &owner);
    if let Some(new_balance) = account_balance.checked_sub(raw_amount) {
        account_balance = new_balance;
    } else {
        return Err(StdError::generic_err(format!(
            "insufficient funds to burn: balance={}, required={}",
            account_balance, raw_amount
        )));
    }
    BalancesStore::save(deps.storage, &owner, account_balance)?;

    // remove from supply
    let mut total_supply = TotalSupplyStore::load(deps.storage)?;

    if let Some(new_total_supply) = total_supply.checked_sub(raw_amount) {
        total_supply = new_total_supply;
    } else {
        return Err(StdError::generic_err(
            "You're trying to burn more than is available in the total supply",
        ));
    }
    TotalSupplyStore::save(deps.storage, total_supply)?;

    store_burn(
        deps.storage,
        owner,
        info.sender,
        amount,
        constants.symbol,
        memo,
        &env.block,
    )?;

    Ok(Response::new().set_data(to_binary(&ExecuteAnswer::BurnFrom { status: Success })?))
}

fn try_batch_burn_from(
    deps: DepsMut,
    env: &Env,
    info: MessageInfo,
    actions: Vec<batch::BurnFromAction>,
) -> StdResult<Response> {
    let constants = Constants::load(deps.storage)?;
    if !constants.burn_is_enabled {
        return Err(StdError::generic_err(
            "Burn functionality is not enabled for this token.",
        ));
    }

    let spender = info.sender;
    let mut total_supply = TotalSupplyStore::load(deps.storage)?;

    for action in actions {
        let amount = action.amount.u128();
        use_allowance(deps.storage, env, &action.owner, &spender, amount)?;

        // subtract from owner account
        let mut account_balance = BalancesStore::load(deps.storage, &action.owner);

        if let Some(new_balance) = account_balance.checked_sub(amount) {
            account_balance = new_balance;
        } else {
            return Err(StdError::generic_err(format!(
                "insufficient funds to burn: balance={}, required={}",
                account_balance, amount
            )));
        }
        BalancesStore::save(deps.storage, &action.owner, account_balance)?;

        // remove from supply
        if let Some(new_total_supply) = total_supply.checked_sub(amount) {
            total_supply = new_total_supply;
        } else {
            return Err(StdError::generic_err(format!(
                "You're trying to burn more than is available in the total supply: {:?}",
                action
            )));
        }

        store_burn(
            deps.storage,
            action.owner,
            spender.clone(),
            action.amount,
            constants.symbol.clone(),
            action.memo,
            &env.block,
        )?;
    }

    TotalSupplyStore::save(deps.storage, total_supply)?;

    Ok(
        Response::new().set_data(to_binary(&ExecuteAnswer::BatchBurnFrom {
            status: Success,
        })?),
    )
}

fn try_increase_allowance(
    deps: DepsMut,
    env: Env,
    info: MessageInfo,
    spender: String,
    amount: Uint128,
    expiration: Option<u64>,
) -> StdResult<Response> {
    let spender = deps.api.addr_validate(spender.as_str())?;
    let mut allowance = AllowancesStore::load(deps.storage, &info.sender, &spender);

    // If the previous allowance has expired, reset the allowance.
    // Without this users can take advantage of an expired allowance given to
    // them long ago.
    if allowance.is_expired_at(&env.block) {
        allowance.amount = amount.u128();
        allowance.expiration = None;
    } else {
        allowance.amount = allowance.amount.saturating_add(amount.u128());
    }

    if expiration.is_some() {
        allowance.expiration = expiration;
    }
    let new_amount = allowance.amount;
    AllowancesStore::save(deps.storage, &info.sender, &spender, &allowance)?;

    Ok(
        Response::new().set_data(to_binary(&ExecuteAnswer::IncreaseAllowance {
            owner: info.sender.clone(),
            spender,
            allowance: Uint128::from(new_amount),
        })?),
    )
}

fn try_decrease_allowance(
    deps: DepsMut,
    env: Env,
    info: MessageInfo,
    spender: String,
    amount: Uint128,
    expiration: Option<u64>,
) -> StdResult<Response> {
    let spender = deps.api.addr_validate(spender.as_str())?;
    let mut allowance = AllowancesStore::load(deps.storage, &info.sender, &spender);

    // If the previous allowance has expired, reset the allowance.
    // Without this users can take advantage of an expired allowance given to
    // them long ago.
    if allowance.is_expired_at(&env.block) {
        allowance.amount = 0;
        allowance.expiration = None;
    } else {
        allowance.amount = allowance.amount.saturating_sub(amount.u128());
    }

    if expiration.is_some() {
        allowance.expiration = expiration;
    }
    let new_amount = allowance.amount;
    AllowancesStore::save(deps.storage, &info.sender, &spender, &allowance)?;

    Ok(
        Response::new().set_data(to_binary(&ExecuteAnswer::DecreaseAllowance {
            owner: info.sender.clone(),
            spender,
            allowance: Uint128::from(new_amount),
        })?),
    )
}

fn add_minters(
    deps: DepsMut,
    info: MessageInfo,
    minters_to_add: Vec<String>,
) -> StdResult<Response> {
    let constants = Constants::load(deps.storage)?;
    if !constants.mint_is_enabled {
        return Err(StdError::generic_err(
            "Mint functionality is not enabled for this token.",
        ));
    }

    check_if_admin(&constants.admin, &info.sender)?;

    let minters_to_add: Vec<Addr> = minters_to_add
        .iter()
        .map(|minter| deps.api.addr_validate(minter.as_str()).unwrap())
        .collect();
    MintersStore::add_minters(deps.storage, minters_to_add)?;

    Ok(Response::new().set_data(to_binary(&ExecuteAnswer::AddMinters { status: Success })?))
}

fn remove_minters(
    deps: DepsMut,
    info: MessageInfo,
    minters_to_remove: Vec<String>,
) -> StdResult<Response> {
    let constants = Constants::load(deps.storage)?;
    if !constants.mint_is_enabled {
        return Err(StdError::generic_err(
            "Mint functionality is not enabled for this token.",
        ));
    }

    check_if_admin(&constants.admin, &info.sender)?;

    let minters_to_remove: Vec<Addr> = minters_to_remove
        .iter()
        .map(|minter| deps.api.addr_validate(minter.as_str()).unwrap())
        .collect();
    MintersStore::remove_minters(deps.storage, minters_to_remove)?;

    Ok(
        Response::new().set_data(to_binary(&ExecuteAnswer::RemoveMinters {
            status: Success,
        })?),
    )
}

fn set_minters(
    deps: DepsMut,
    info: MessageInfo,
    minters_to_set: Vec<String>,
) -> StdResult<Response> {
    let constants = Constants::load(deps.storage)?;
    if !constants.mint_is_enabled {
        return Err(StdError::generic_err(
            "Mint functionality is not enabled for this token.",
        ));
    }

    check_if_admin(&constants.admin, &info.sender)?;

    let minters_to_set: Vec<Addr> = minters_to_set
        .iter()
        .map(|minter| deps.api.addr_validate(minter.as_str()).unwrap())
        .collect();
    MintersStore::save(deps.storage, minters_to_set)?;

    Ok(Response::new().set_data(to_binary(&ExecuteAnswer::SetMinters { status: Success })?))
}

/// Burn tokens
///
/// Remove `amount` tokens from the system irreversibly, from signer account
///
/// @param amount the amount of money to burn
fn try_burn(
    deps: DepsMut,
    env: Env,
    info: MessageInfo,
    amount: Uint128,
    memo: Option<String>,
) -> StdResult<Response> {
    let constants = Constants::load(deps.storage)?;
    if !constants.burn_is_enabled {
        return Err(StdError::generic_err(
            "Burn functionality is not enabled for this token.",
        ));
    }

    let raw_amount = amount.u128();

    let mut account_balance = BalancesStore::load(deps.storage, &info.sender);

    if let Some(new_account_balance) = account_balance.checked_sub(raw_amount) {
        account_balance = new_account_balance;
    } else {
        return Err(StdError::generic_err(format!(
            "insufficient funds to burn: balance={}, required={}",
            account_balance, raw_amount
        )));
    }

    BalancesStore::save(deps.storage, &info.sender, account_balance)?;

    let mut total_supply = TotalSupplyStore::load(deps.storage)?;
    if let Some(new_total_supply) = total_supply.checked_sub(raw_amount) {
        total_supply = new_total_supply;
    } else {
        return Err(StdError::generic_err(
            "You're trying to burn more than is available in the total supply",
        ));
    }
    TotalSupplyStore::save(deps.storage, total_supply)?;

    store_burn(
        deps.storage,
        info.sender.clone(),
        info.sender.clone(),
        amount,
        constants.symbol,
        memo,
        &env.block,
    )?;

    Ok(Response::new().set_data(to_binary(&ExecuteAnswer::Burn { status: Success })?))
}

fn perform_transfer(
    store: &mut dyn Storage,
    from: &Addr,
    to: &Addr,
    amount: u128,
) -> StdResult<()> {
    let mut from_balance = BalancesStore::load(store, from);

    if let Some(new_from_balance) = from_balance.checked_sub(amount) {
        from_balance = new_from_balance;
    } else {
        return Err(StdError::generic_err(format!(
            "insufficient funds: balance={}, required={}",
            from_balance, amount
        )));
    }
    BalancesStore::save(store, from, from_balance)?;

    let mut to_balance = BalancesStore::load(store, to);
    to_balance = to_balance.checked_add(amount).ok_or_else(|| {
        StdError::generic_err("This tx will literally make them too rich. Try transferring less")
    })?;
    BalancesStore::save(store, to, to_balance)?;

    Ok(())
}

fn revoke_permit(deps: DepsMut, info: MessageInfo, permit_name: String) -> StdResult<Response> {
    RevokedPermits::revoke_permit(
        deps.storage,
        PREFIX_REVOKED_PERMITS,
        info.sender.as_str(),
        &permit_name,
    );

    Ok(Response::new().set_data(to_binary(&ExecuteAnswer::RevokePermit { status: Success })?))
}

fn check_if_admin(config_admin: &Addr, account: &Addr) -> StdResult<()> {
    if config_admin != account {
        return Err(StdError::generic_err(
            "This is an admin command. Admin commands can only be run from admin address",
        ));
    }

    Ok(())
}

fn is_valid_name(name: &str) -> bool {
    let len = name.len();
    (3..=30).contains(&len)
}

fn is_valid_symbol(symbol: &str) -> bool {
    let len = symbol.len();
    let len_is_valid = (3..=6).contains(&len);

    len_is_valid && symbol.bytes().all(|byte| (b'A'..=b'Z').contains(&byte))
}

// pub fn migrate(
//     _deps: DepsMut,
//     _env: Env,
//     _msg: MigrateMsg,
// ) -> StdResult<MigrateResponse> {
//     Ok(MigrateResponse::default())
// }

#[cfg(test)]
mod tests {
    use super::*;
    use crate::msg::ResponseStatus;
    use crate::msg::{InitConfig, InitialBalance};
    use crate::viewing_key_obj::ViewingKeyObj;
    use cosmwasm_std::testing::*;
    use cosmwasm_std::{
        from_binary, BlockInfo, ContractInfo, MessageInfo, OwnedDeps, QueryResponse, ReplyOn,
        SubMsg, Timestamp, TransactionInfo, WasmMsg,
    };
    use secret_toolkit::permit::{PermitParams, PermitSignature, PubKey};
    use std::any::Any;
    pub const VIEWING_KEY_SIZE: usize = 32;

    // Helper functions

    fn init_helper(
        initial_balances: Vec<InitialBalance>,
    ) -> (
        StdResult<Response>,
        OwnedDeps<MockStorage, MockApi, MockQuerier>,
    ) {
        let mut deps = mock_dependencies_with_balance(&[]);
        let env = mock_env();
        let info = mock_info("instantiator", &[]);

        let init_msg = InstantiateMsg {
            name: "sec-sec".to_string(),
            admin: Some("admin".to_string()),
            symbol: "SECSEC".to_string(),
            decimals: 8,
            initial_balances: Some(initial_balances),
            prng_seed: Binary::from("lolz fun yay".as_bytes()),
            config: None,
        };

        (instantiate(deps.as_mut(), env, info, init_msg), deps)
    }

    fn init_helper_with_config(
        initial_balances: Vec<InitialBalance>,
        enable_deposit: bool,
        enable_redeem: bool,
        enable_mint: bool,
        enable_burn: bool,
        contract_bal: u128,
    ) -> (
        StdResult<Response>,
        OwnedDeps<MockStorage, MockApi, MockQuerier>,
    ) {
        let mut deps = mock_dependencies_with_balance(&[Coin {
            denom: "uscrt".to_string(),
            amount: Uint128::new(contract_bal),
        }]);

        let env = mock_env();
        let info = mock_info("instantiator", &[]);

        let init_config: InitConfig = from_binary(&Binary::from(
            format!(
                "{{\"public_total_supply\":false,
            \"enable_deposit\":{},
            \"enable_redeem\":{},
            \"enable_mint\":{},
            \"enable_burn\":{}}}",
                enable_deposit, enable_redeem, enable_mint, enable_burn
            )
            .as_bytes(),
        ))
        .unwrap();
        let init_msg = InstantiateMsg {
            name: "sec-sec".to_string(),
            admin: Some("admin".to_string()),
            symbol: "SECSEC".to_string(),
            decimals: 8,
            initial_balances: Some(initial_balances),
            prng_seed: Binary::from("lolz fun yay".as_bytes()),
            config: Some(init_config),
        };

        (instantiate(deps.as_mut(), env, info, init_msg), deps)
    }

    fn extract_error_msg<T: Any>(error: StdResult<T>) -> String {
        match error {
            Ok(response) => {
                let bin_err = (&response as &dyn Any)
                    .downcast_ref::<QueryResponse>()
                    .expect("An error was expected, but no error could be extracted");
                match from_binary(bin_err).unwrap() {
                    QueryAnswer::ViewingKeyError { msg } => msg,
                    _ => panic!("Unexpected query answer"),
                }
            }
            Err(err) => match err {
                StdError::GenericErr { msg, .. } => msg,
                _ => panic!("Unexpected result from init"),
            },
        }
    }

    fn ensure_success(handle_result: Response) -> bool {
        let handle_result: ExecuteAnswer = from_binary(&handle_result.data.unwrap()).unwrap();

        match handle_result {
            ExecuteAnswer::Deposit { status }
            | ExecuteAnswer::Redeem { status }
            | ExecuteAnswer::Transfer { status }
            | ExecuteAnswer::Send { status }
            | ExecuteAnswer::Burn { status }
            | ExecuteAnswer::RegisterReceive { status }
            | ExecuteAnswer::SetViewingKey { status }
            | ExecuteAnswer::TransferFrom { status }
            | ExecuteAnswer::SendFrom { status }
            | ExecuteAnswer::BurnFrom { status }
            | ExecuteAnswer::Mint { status }
            | ExecuteAnswer::ChangeAdmin { status }
            | ExecuteAnswer::SetContractStatus { status }
            | ExecuteAnswer::SetMinters { status }
            | ExecuteAnswer::AddMinters { status }
            | ExecuteAnswer::RemoveMinters { status } => {
                matches!(status, ResponseStatus::Success { .. })
            }
            _ => panic!(
                "HandleAnswer not supported for success extraction: {:?}",
                handle_result
            ),
        }
    }

    // Init tests

    #[test]
    fn test_init_sanity() {
        let (init_result, mut deps) = init_helper(vec![InitialBalance {
            address: Addr::unchecked("lebron".to_string()),
            amount: Uint128::new(5000),
        }]);
        assert_eq!(init_result.unwrap(), Response::default());

        let constants = Constants::load(&deps.storage).unwrap();
        assert_eq!(TotalSupplyStore::load(&deps.storage).unwrap(), 5000);
        assert_eq!(
            ContractStatusStore::load(&deps.storage).unwrap(),
            ContractStatusLevel::NormalRun
        );
        assert_eq!(constants.name, "sec-sec".to_string());
        assert_eq!(constants.admin, Addr::unchecked("admin".to_string()));
        assert_eq!(constants.symbol, "SECSEC".to_string());
        assert_eq!(constants.decimals, 8);
        assert_eq!(constants.total_supply_is_public, false);

        ViewingKey::set(deps.as_mut().storage, "lebron", "lolz fun yay");
        let is_vk_correct = ViewingKey::check(&deps.storage, "lebron", "lolz fun yay");
        assert!(
            is_vk_correct.is_ok(),
            "Viewing key verification failed!: {}",
            is_vk_correct.err().unwrap()
        );
    }

    #[test]
    fn test_init_with_config_sanity() {
        let (init_result, mut deps) = init_helper_with_config(
            vec![InitialBalance {
                address: Addr::unchecked("lebron".to_string()),
                amount: Uint128::new(5000),
            }],
            true,
            true,
            true,
            true,
            0,
        );
        assert_eq!(init_result.unwrap(), Response::default());

        let constants = Constants::load(&deps.storage).unwrap();
        assert_eq!(TotalSupplyStore::load(&deps.storage).unwrap(), 5000);
        assert_eq!(
            ContractStatusStore::load(&deps.storage).unwrap(),
            ContractStatusLevel::NormalRun
        );
        assert_eq!(constants.name, "sec-sec".to_string());
        assert_eq!(constants.admin, Addr::unchecked("admin".to_string()));
        assert_eq!(constants.symbol, "SECSEC".to_string());
        assert_eq!(constants.decimals, 8);
        assert_eq!(constants.total_supply_is_public, false);
        assert_eq!(constants.deposit_is_enabled, true);
        assert_eq!(constants.redeem_is_enabled, true);
        assert_eq!(constants.mint_is_enabled, true);
        assert_eq!(constants.burn_is_enabled, true);

        ViewingKey::set(deps.as_mut().storage, "lebron", "lolz fun yay");
        let is_vk_correct = ViewingKey::check(&deps.storage, "lebron", "lolz fun yay");
        assert!(
            is_vk_correct.is_ok(),
            "Viewing key verification failed!: {}",
            is_vk_correct.err().unwrap()
        );
    }

    #[test]
    fn test_total_supply_overflow() {
        let (init_result, _deps) = init_helper(vec![InitialBalance {
            address: Addr::unchecked("lebron".to_string()),
            amount: Uint128::new(u128::max_value()),
        }]);
        assert!(
            init_result.is_ok(),
            "Init failed: {}",
            init_result.err().unwrap()
        );

        let (init_result, _deps) = init_helper(vec![
            InitialBalance {
                address: Addr::unchecked("lebron".to_string()),
                amount: Uint128::new(u128::max_value()),
            },
            InitialBalance {
                address: Addr::unchecked("giannis".to_string()),
                amount: Uint128::new(1),
            },
        ]);
        let error = extract_error_msg(init_result);
        assert_eq!(
            error,
            "The sum of all initial balances exceeds the maximum possible total supply"
        );
    }

    // Handle tests

    #[test]
    fn test_handle_transfer() {
        let (init_result, mut deps) = init_helper(vec![InitialBalance {
            address: Addr::unchecked("bob".to_string()),
            amount: Uint128::new(5000),
        }]);
        assert!(
            init_result.is_ok(),
            "Init failed: {}",
            init_result.err().unwrap()
        );

        let handle_msg = ExecuteMsg::Transfer {
            recipient: "alice".to_string(),
            amount: Uint128::new(1000),
            memo: None,
            padding: None,
        };
        let info = mock_info("bob", &[]);

        let handle_result = execute(deps.as_mut(), mock_env(), info, handle_msg);

        let result = handle_result.unwrap();
        assert!(ensure_success(result));
        let bob_addr = Addr::unchecked("bob".to_string());
        let alice_addr = Addr::unchecked("alice".to_string());

        assert_eq!(5000 - 1000, BalancesStore::load(&deps.storage, &bob_addr));
        assert_eq!(1000, BalancesStore::load(&deps.storage, &alice_addr));

        let handle_msg = ExecuteMsg::Transfer {
            recipient: "alice".to_string(),
            amount: Uint128::new(10000),
            memo: None,
            padding: None,
        };
        let info = mock_info("bob", &[]);

        let handle_result = execute(deps.as_mut(), mock_env(), info, handle_msg);

        let error = extract_error_msg(handle_result);
        assert!(error.contains("insufficient funds"));
    }

    #[test]
    fn test_handle_send() {
        let (init_result, mut deps) = init_helper(vec![InitialBalance {
            address: Addr::unchecked("bob".to_string()),
            amount: Uint128::new(5000),
        }]);
        assert!(
            init_result.is_ok(),
            "Init failed: {}",
            init_result.err().unwrap()
        );

        let handle_msg = ExecuteMsg::RegisterReceive {
            code_hash: "this_is_a_hash_of_a_code".to_string(),
            padding: None,
        };
        let info = mock_info("contract", &[]);

        let handle_result = execute(deps.as_mut(), mock_env(), info, handle_msg);

        let result = handle_result.unwrap();
        assert!(ensure_success(result));

        let handle_msg = ExecuteMsg::Send {
            recipient: "contract".to_string(),
            recipient_code_hash: None,
            amount: Uint128::new(100),
            memo: Some("my memo".to_string()),
            padding: None,
            msg: Some(to_binary("hey hey you you").unwrap()),
        };
        let info = mock_info("bob", &[]);

        let handle_result = execute(deps.as_mut(), mock_env(), info, handle_msg);

        let result = handle_result.unwrap();
        assert!(ensure_success(result.clone()));
        let id = 0;
        assert!(result.messages.contains(&SubMsg {
            id,
            msg: CosmosMsg::Wasm(WasmMsg::Execute {
                contract_addr: "contract".to_string(),
                code_hash: "this_is_a_hash_of_a_code".to_string(),
                msg: Snip20ReceiveMsg::new(
                    Addr::unchecked("bob".to_string()),
                    Addr::unchecked("bob".to_string()),
                    Uint128::new(100),
                    Some("my memo".to_string()),
                    Some(to_binary("hey hey you you").unwrap())
                )
                .into_binary()
                .unwrap(),
                funds: vec![],
            })
            .into(),
            reply_on: match id {
                0 => ReplyOn::Never,
                _ => ReplyOn::Always,
            },
            gas_limit: None,
        }));
    }

    #[test]
    fn test_handle_register_receive() {
        let (init_result, mut deps) = init_helper(vec![InitialBalance {
            address: Addr::unchecked("bob".to_string()),
            amount: Uint128::new(5000),
        }]);
        assert!(
            init_result.is_ok(),
            "Init failed: {}",
            init_result.err().unwrap()
        );

        let handle_msg = ExecuteMsg::RegisterReceive {
            code_hash: "this_is_a_hash_of_a_code".to_string(),
            padding: None,
        };
        let info = mock_info("contract", &[]);

        let handle_result = execute(deps.as_mut(), mock_env(), info, handle_msg);

        let result = handle_result.unwrap();
        assert!(ensure_success(result));

        let hash = get_receiver_hash(&deps.storage, &Addr::unchecked("contract".to_string()))
            .unwrap()
            .unwrap();
        assert_eq!(hash, "this_is_a_hash_of_a_code".to_string());
    }

    #[test]
    fn test_handle_create_viewing_key() {
        let (init_result, mut deps) = init_helper(vec![InitialBalance {
            address: Addr::unchecked("bob".to_string()),
            amount: Uint128::new(5000),
        }]);
        assert!(
            init_result.is_ok(),
            "Init failed: {}",
            init_result.err().unwrap()
        );

        let handle_msg = ExecuteMsg::CreateViewingKey {
            entropy: "".to_string(),
            padding: None,
        };
        let info = mock_info("bob", &[]);

        let handle_result = execute(deps.as_mut(), mock_env(), info, handle_msg);

        assert!(
            handle_result.is_ok(),
            "handle() failed: {}",
            handle_result.err().unwrap()
        );
        let answer: ExecuteAnswer = from_binary(&handle_result.unwrap().data.unwrap()).unwrap();

        let key = match answer {
            ExecuteAnswer::CreateViewingKey { key } => key,
            _ => panic!("NOPE"),
        };
        // let bob_canonical = deps.as_mut().api.addr_canonicalize("bob").unwrap();

        let result = ViewingKey::check(&deps.storage, "bob", key.as_str());
        assert!(result.is_ok());

        // let saved_vk = read_viewing_key(&deps.storage, &bob_canonical).unwrap();
        // assert!(key.check_viewing_key(saved_vk.as_slice()));
    }

    #[test]
    fn test_handle_set_viewing_key() {
        let (init_result, mut deps) = init_helper(vec![InitialBalance {
            address: Addr::unchecked("bob".to_string()),
            amount: Uint128::new(5000),
        }]);
        assert!(
            init_result.is_ok(),
            "Init failed: {}",
            init_result.err().unwrap()
        );

        // Set VK
        let handle_msg = ExecuteMsg::SetViewingKey {
            key: "hi lol".to_string(),
            padding: None,
        };
        let info = mock_info("bob", &[]);

        let handle_result = execute(deps.as_mut(), mock_env(), info, handle_msg);

        let unwrapped_result: ExecuteAnswer =
            from_binary(&handle_result.unwrap().data.unwrap()).unwrap();
        assert_eq!(
            to_binary(&unwrapped_result).unwrap(),
            to_binary(&ExecuteAnswer::SetViewingKey {
                status: ResponseStatus::Success
            })
            .unwrap(),
        );

        // Set valid VK
        let actual_vk = ViewingKeyObj("x".to_string().repeat(VIEWING_KEY_SIZE));
        let handle_msg = ExecuteMsg::SetViewingKey {
            key: actual_vk.0.clone(),
            padding: None,
        };
        let info = mock_info("bob", &[]);

        let handle_result = execute(deps.as_mut(), mock_env(), info, handle_msg);

        let unwrapped_result: ExecuteAnswer =
            from_binary(&handle_result.unwrap().data.unwrap()).unwrap();
        assert_eq!(
            to_binary(&unwrapped_result).unwrap(),
            to_binary(&ExecuteAnswer::SetViewingKey { status: Success }).unwrap(),
        );
        // let bob_canonical = deps.as_mut().api.addr_canonicalize("bob").unwrap();

        let result = ViewingKey::check(&deps.storage, "bob", actual_vk.as_str());
        assert!(result.is_ok());
    }

    fn revoke_permit(
        permit_name: &str,
        user_address: &str,
        deps: &mut OwnedDeps<cosmwasm_std::MemoryStorage, MockApi, MockQuerier>,
    ) -> Result<Response, StdError> {
        let handle_msg = ExecuteMsg::RevokePermit {
            permit_name: permit_name.to_string(),
            padding: None,
        };
        let info = mock_info(user_address, &[]);
        let handle_result = execute(deps.as_mut(), mock_env(), info, handle_msg);
        handle_result
    }

    fn get_balance_with_permit_qry_msg(
        permit_name: &str,
        chain_id: &str,
        pub_key_value: &str,
        signature: &str,
    ) -> QueryMsg {
        let permit = gen_permit_obj(
            permit_name,
            chain_id,
            pub_key_value,
            signature,
            TokenPermissions::Balance,
        );

        QueryMsg::WithPermit {
            permit,
            query: QueryWithPermit::Balance {},
        }
    }

    fn gen_permit_obj(
        permit_name: &str,
        chain_id: &str,
        pub_key_value: &str,
        signature: &str,
        permit_type: TokenPermissions,
    ) -> Permit {
        let permit: Permit = Permit {
            params: PermitParams {
                allowed_tokens: vec![MOCK_CONTRACT_ADDR.to_string()],
                permit_name: permit_name.to_string(),
                chain_id: chain_id.to_string(),
                permissions: vec![permit_type],
            },
            signature: PermitSignature {
                pub_key: PubKey {
                    r#type: "tendermint/PubKeySecp256k1".to_string(),
                    value: Binary::from_base64(pub_key_value).unwrap(),
                },
                signature: Binary::from_base64(signature).unwrap(),
            },
        };
        permit
    }

    #[test]
    fn test_permit_revoke() {
        let user_address = "secret1kmgdagt5efcz2kku0ak9ezfgntg29g2vr88q0e";
        let permit_name = "to_be_revoked";
        let chain_id = "blabla";

        // Note that 'signature'was generated with the specific values of the above:
        // user_address, permit_name, chain_id, pub_key_value
        let pub_key_value = "Ahlb7vwjo4aTY6dqfgpPmPYF7XhTAIReVwncQwlq8Sct";
        let signature = "VS13F7iv1qxKABxrCAvZQPy2IruLQsIyfTewy/PIhNtybtq417lr3FxsWjV/i9YTqCUxg7weoZwHmYs0YgYX4w==";

        // Init the contract
        let (init_result, mut deps) = init_helper(vec![InitialBalance {
            address: Addr::unchecked(user_address.to_string()),
            amount: Uint128::new(50000000),
        }]);
        assert!(
            init_result.is_ok(),
            "Init failed: {}",
            init_result.err().unwrap()
        );

        // Query the account's balance
        let balance_with_permit_msg =
            get_balance_with_permit_qry_msg(permit_name, chain_id, pub_key_value, signature);
        let query_result = query(deps.as_ref(), mock_env(), balance_with_permit_msg);
        let balance = match from_binary(&query_result.unwrap()).unwrap() {
            QueryAnswer::Balance { amount } => amount,
            _ => panic!("Unexpected result from query"),
        };
        assert_eq!(balance.u128(), 50000000);

        // Revoke the Balance permit
        let handle_result = revoke_permit(permit_name, user_address, &mut deps);
        let status = match from_binary(&handle_result.unwrap().data.unwrap()).unwrap() {
            ExecuteAnswer::RevokePermit { status } => status,
            _ => panic!("NOPE"),
        };
        assert_eq!(status, ResponseStatus::Success);

        // Try to query the balance with permit and fail because the permit is now revoked
        let balance_with_permit_msg =
            get_balance_with_permit_qry_msg(permit_name, chain_id, pub_key_value, signature);
        let query_result = query(deps.as_ref(), mock_env(), balance_with_permit_msg);
        let error = extract_error_msg(query_result);
        assert!(
            error.contains(format!("Permit \"{}\" was revoked by account", permit_name).as_str())
        );
    }

    #[test]
    fn test_handle_transfer_from() {
        let (init_result, mut deps) = init_helper(vec![InitialBalance {
            address: Addr::unchecked("bob".to_string()),
            amount: Uint128::new(5000),
        }]);
        assert!(
            init_result.is_ok(),
            "Init failed: {}",
            init_result.err().unwrap()
        );

        // Transfer before allowance
        let handle_msg = ExecuteMsg::TransferFrom {
            owner: "bob".to_string(),
            recipient: "alice".to_string(),
            amount: Uint128::new(2500),
            memo: None,
            padding: None,
        };
        let info = mock_info("alice", &[]);

        let handle_result = execute(deps.as_mut(), mock_env(), info, handle_msg);

        let error = extract_error_msg(handle_result);
        assert!(error.contains("insufficient allowance"));

        // Transfer more than allowance
        let handle_msg = ExecuteMsg::IncreaseAllowance {
            spender: "alice".to_string(),
            amount: Uint128::new(2000),
            padding: None,
            expiration: Some(1_571_797_420),
        };
        let info = mock_info("bob", &[]);

        let handle_result = execute(deps.as_mut(), mock_env(), info, handle_msg);

        assert!(
            handle_result.is_ok(),
            "handle() failed: {}",
            handle_result.err().unwrap()
        );
        let handle_msg = ExecuteMsg::TransferFrom {
            owner: "bob".to_string(),
            recipient: "alice".to_string(),
            amount: Uint128::new(2500),
            memo: None,
            padding: None,
        };
        let info = mock_info("alice", &[]);

        let handle_result = execute(deps.as_mut(), mock_env(), info, handle_msg);

        let error = extract_error_msg(handle_result);
        assert!(error.contains("insufficient allowance"));

        // Transfer after allowance expired
        let handle_msg = ExecuteMsg::TransferFrom {
            owner: "bob".to_string(),
            recipient: "alice".to_string(),
            amount: Uint128::new(2000),
            memo: None,
            padding: None,
        };

        let info = MessageInfo {
            sender: Addr::unchecked("bob".to_string()),
            funds: vec![],
        };

        let handle_result = execute(
            deps.as_mut(),
            Env {
                block: BlockInfo {
                    height: 12_345,
                    time: Timestamp::from_seconds(1_571_797_420),
                    chain_id: "cosmos-testnet-14002".to_string(),
                },
                transaction: Some(TransactionInfo { index: 3 }),
                contract: ContractInfo {
                    address: Addr::unchecked(MOCK_CONTRACT_ADDR.to_string()),
                    code_hash: "".to_string(),
                },
            },
            info,
            handle_msg,
        );
        let error = extract_error_msg(handle_result);
        assert!(error.contains("insufficient allowance"));

        // Sanity check
        let handle_msg = ExecuteMsg::TransferFrom {
            owner: "bob".to_string(),
            recipient: "alice".to_string(),
            amount: Uint128::new(2000),
            memo: None,
            padding: None,
        };
        let info = mock_info("alice", &[]);

        let handle_result = execute(deps.as_mut(), mock_env(), info, handle_msg);

        assert!(
            handle_result.is_ok(),
            "handle() failed: {}",
            handle_result.err().unwrap()
        );
        let bob_canonical = Addr::unchecked("bob".to_string());
        let alice_canonical = Addr::unchecked("alice".to_string());

        let bob_balance = BalancesStore::load(&deps.storage, &bob_canonical);
        let alice_balance = BalancesStore::load(&deps.storage, &alice_canonical);
        assert_eq!(bob_balance, 5000 - 2000);
        assert_eq!(alice_balance, 2000);
        let total_supply = TotalSupplyStore::load(&deps.storage).unwrap();
        assert_eq!(total_supply, 5000);

        // Second send more than allowance
        let handle_msg = ExecuteMsg::TransferFrom {
            owner: "bob".to_string(),
            recipient: "alice".to_string(),
            amount: Uint128::new(1),
            memo: None,
            padding: None,
        };
        let info = mock_info("alice", &[]);

        let handle_result = execute(deps.as_mut(), mock_env(), info, handle_msg);

        let error = extract_error_msg(handle_result);
        assert!(error.contains("insufficient allowance"));
    }

    #[test]
    fn test_handle_send_from() {
        let (init_result, mut deps) = init_helper(vec![InitialBalance {
            address: Addr::unchecked("bob".to_string()),
            amount: Uint128::new(5000),
        }]);
        assert!(
            init_result.is_ok(),
            "Init failed: {}",
            init_result.err().unwrap()
        );

        // Send before allowance
        let handle_msg = ExecuteMsg::SendFrom {
            owner: "bob".to_string(),
            recipient: "alice".to_string(),
            recipient_code_hash: None,
            amount: Uint128::new(2500),
            memo: None,
            msg: None,
            padding: None,
        };
        let info = mock_info("alice", &[]);

        let handle_result = execute(deps.as_mut(), mock_env(), info, handle_msg);

        let error = extract_error_msg(handle_result);
        assert!(error.contains("insufficient allowance"));

        // Send more than allowance
        let handle_msg = ExecuteMsg::IncreaseAllowance {
            spender: "alice".to_string(),
            amount: Uint128::new(2000),
            padding: None,
            expiration: None,
        };
        let info = mock_info("bob", &[]);

        let handle_result = execute(deps.as_mut(), mock_env(), info, handle_msg);

        assert!(
            handle_result.is_ok(),
            "handle() failed: {}",
            handle_result.err().unwrap()
        );
        let handle_msg = ExecuteMsg::SendFrom {
            owner: "bob".to_string(),
            recipient: "alice".to_string(),
            recipient_code_hash: None,
            amount: Uint128::new(2500),
            memo: None,
            msg: None,
            padding: None,
        };
        let info = mock_info("alice", &[]);

        let handle_result = execute(deps.as_mut(), mock_env(), info, handle_msg);

        let error = extract_error_msg(handle_result);
        assert!(error.contains("insufficient allowance"));

        // Sanity check
        let handle_msg = ExecuteMsg::RegisterReceive {
            code_hash: "lolz".to_string(),
            padding: None,
        };
        let info = mock_info("contract", &[]);

        let handle_result = execute(deps.as_mut(), mock_env(), info, handle_msg);

        assert!(
            handle_result.is_ok(),
            "handle() failed: {}",
            handle_result.err().unwrap()
        );
        let send_msg = Binary::from(r#"{ "some_msg": { "some_key": "some_val" } }"#.as_bytes());
        let snip20_msg = Snip20ReceiveMsg::new(
            Addr::unchecked("alice".to_string()),
            Addr::unchecked("bob".to_string()),
            Uint128::new(2000),
            Some("my memo".to_string()),
            Some(send_msg.clone()),
        );
        let handle_msg = ExecuteMsg::SendFrom {
            owner: "bob".to_string(),
            recipient: "contract".to_string(),
            recipient_code_hash: None,
            amount: Uint128::new(2000),
            memo: Some("my memo".to_string()),
            msg: Some(send_msg),
            padding: None,
        };
        let info = mock_info("alice", &[]);

        let handle_result = execute(deps.as_mut(), mock_env(), info, handle_msg);

        assert!(
            handle_result.is_ok(),
            "handle() failed: {}",
            handle_result.err().unwrap()
        );
        assert!(handle_result.unwrap().messages.contains(
            &snip20_msg
                .into_cosmos_submsg(
                    "lolz".to_string(),
                    Addr::unchecked("contract".to_string()),
                    0
                )
                .unwrap()
        ));
        let bob_canonical = Addr::unchecked("bob".to_string());
        let contract_canonical = Addr::unchecked("contract".to_string());
        let bob_balance = BalancesStore::load(&deps.storage, &bob_canonical);
        let contract_balance = BalancesStore::load(&deps.storage, &contract_canonical);
        assert_eq!(bob_balance, 5000 - 2000);
        assert_eq!(contract_balance, 2000);
        let total_supply = TotalSupplyStore::load(&deps.storage).unwrap();
        assert_eq!(total_supply, 5000);

        // Second send more than allowance
        let handle_msg = ExecuteMsg::SendFrom {
            owner: "bob".to_string(),
            recipient: "alice".to_string(),
            recipient_code_hash: None,
            amount: Uint128::new(1),
            memo: None,
            msg: None,
            padding: None,
        };
        let info = mock_info("alice", &[]);

        let handle_result = execute(deps.as_mut(), mock_env(), info, handle_msg);

        let error = extract_error_msg(handle_result);
        assert!(error.contains("insufficient allowance"));
    }

    #[test]
    fn test_handle_burn_from() {
        let (init_result, mut deps) = init_helper_with_config(
            vec![InitialBalance {
                address: Addr::unchecked("bob".to_string()),
                amount: Uint128::new(10000),
            }],
            false,
            false,
            false,
            true,
            0,
        );
        assert!(
            init_result.is_ok(),
            "Init failed: {}",
            init_result.err().unwrap()
        );

        let (init_result_for_failure, mut deps_for_failure) = init_helper(vec![InitialBalance {
            address: Addr::unchecked("bob".to_string()),
            amount: Uint128::new(10000),
        }]);
        assert!(
            init_result_for_failure.is_ok(),
            "Init failed: {}",
            init_result_for_failure.err().unwrap()
        );
        // test when burn disabled
        let handle_msg = ExecuteMsg::BurnFrom {
            owner: "bob".to_string(),
            amount: Uint128::new(2500),
            memo: None,
            padding: None,
        };
        let info = mock_info("alice", &[]);

        let handle_result = execute(deps_for_failure.as_mut(), mock_env(), info, handle_msg);

        let error = extract_error_msg(handle_result);
        assert!(error.contains("Burn functionality is not enabled for this token."));

        // Burn before allowance
        let handle_msg = ExecuteMsg::BurnFrom {
            owner: "bob".to_string(),
            amount: Uint128::new(2500),
            memo: None,
            padding: None,
        };
        let info = mock_info("alice", &[]);

        let handle_result = execute(deps.as_mut(), mock_env(), info, handle_msg);

        let error = extract_error_msg(handle_result);
        assert!(error.contains("insufficient allowance"));

        // Burn more than allowance
        let handle_msg = ExecuteMsg::IncreaseAllowance {
            spender: "alice".to_string(),
            amount: Uint128::new(2000),
            padding: None,
            expiration: None,
        };
        let info = mock_info("bob", &[]);

        let handle_result = execute(deps.as_mut(), mock_env(), info, handle_msg);

        assert!(
            handle_result.is_ok(),
            "handle() failed: {}",
            handle_result.err().unwrap()
        );
        let handle_msg = ExecuteMsg::BurnFrom {
            owner: "bob".to_string(),
            amount: Uint128::new(2500),
            memo: None,
            padding: None,
        };
        let info = mock_info("alice", &[]);

        let handle_result = execute(deps.as_mut(), mock_env(), info, handle_msg);

        let error = extract_error_msg(handle_result);
        assert!(error.contains("insufficient allowance"));

        // Sanity check
        let handle_msg = ExecuteMsg::BurnFrom {
            owner: "bob".to_string(),
            amount: Uint128::new(2000),
            memo: None,
            padding: None,
        };
        let info = mock_info("alice", &[]);

        let handle_result = execute(deps.as_mut(), mock_env(), info, handle_msg);

        assert!(
            handle_result.is_ok(),
            "handle() failed: {}",
            handle_result.err().unwrap()
        );
        let bob_canonical = Addr::unchecked("bob".to_string());
        let bob_balance = BalancesStore::load(&deps.storage, &bob_canonical);
        assert_eq!(bob_balance, 10000 - 2000);
        let total_supply = TotalSupplyStore::load(&deps.storage).unwrap();
        assert_eq!(total_supply, 10000 - 2000);

        // Second burn more than allowance
        let handle_msg = ExecuteMsg::BurnFrom {
            owner: "bob".to_string(),
            amount: Uint128::new(1),
            memo: None,
            padding: None,
        };
        let info = mock_info("alice", &[]);

        let handle_result = execute(deps.as_mut(), mock_env(), info, handle_msg);

        let error = extract_error_msg(handle_result);
        assert!(error.contains("insufficient allowance"));
    }

    #[test]
    fn test_handle_batch_burn_from() {
        let (init_result, mut deps) = init_helper_with_config(
            vec![
                InitialBalance {
                    address: Addr::unchecked("bob".to_string()),
                    amount: Uint128::new(10000),
                },
                InitialBalance {
                    address: Addr::unchecked("jerry".to_string()),
                    amount: Uint128::new(10000),
                },
                InitialBalance {
                    address: Addr::unchecked("mike".to_string()),
                    amount: Uint128::new(10000),
                },
            ],
            false,
            false,
            false,
            true,
            0,
        );
        assert!(
            init_result.is_ok(),
            "Init failed: {}",
            init_result.err().unwrap()
        );

        let (init_result_for_failure, mut deps_for_failure) = init_helper(vec![InitialBalance {
            address: Addr::unchecked("bob".to_string()),
            amount: Uint128::new(10000),
        }]);
        assert!(
            init_result_for_failure.is_ok(),
            "Init failed: {}",
            init_result_for_failure.err().unwrap()
        );
        // test when burn disabled
        let actions: Vec<_> = ["bob", "jerry", "mike"]
            .iter()
            .map(|name| batch::BurnFromAction {
                owner: Addr::unchecked(name.to_string()),
                amount: Uint128::new(2500),
                memo: None,
            })
            .collect();
        let handle_msg = ExecuteMsg::BatchBurnFrom {
            actions,
            padding: None,
        };
        let info = mock_info("alice", &[]);
        let handle_result = execute(
            deps_for_failure.as_mut(),
            mock_env(),
            info,
            handle_msg.clone(),
        );
        let error = extract_error_msg(handle_result);
        assert!(error.contains("Burn functionality is not enabled for this token."));

        // Burn before allowance
        let info = mock_info("alice", &[]);

        let handle_result = execute(deps.as_mut(), mock_env(), info, handle_msg);

        let error = extract_error_msg(handle_result);
        assert!(error.contains("insufficient allowance"));

        // Burn more than allowance
        let allowance_size = 2000;
        for name in &["bob", "jerry", "mike"] {
            let handle_msg = ExecuteMsg::IncreaseAllowance {
                spender: "alice".to_string(),
                amount: Uint128::new(allowance_size),
                padding: None,
                expiration: None,
            };
            let info = mock_info(*name, &[]);
            let handle_result = execute(deps.as_mut(), mock_env(), info, handle_msg);

            assert!(
                handle_result.is_ok(),
                "handle() failed: {}",
                handle_result.err().unwrap()
            );
            let handle_msg = ExecuteMsg::BurnFrom {
                owner: "name".to_string(),
                amount: Uint128::new(2500),
                memo: None,
                padding: None,
            };
            let info = mock_info("alice", &[]);

            let handle_result = execute(deps.as_mut(), mock_env(), info, handle_msg);

            let error = extract_error_msg(handle_result);
            assert!(error.contains("insufficient allowance"));
        }

        // Burn some of the allowance
        let actions: Vec<_> = [("bob", 200_u128), ("jerry", 300), ("mike", 400)]
            .iter()
            .map(|(name, amount)| batch::BurnFromAction {
                owner: Addr::unchecked(name.to_string()),
                amount: Uint128::new(*amount),
                memo: None,
            })
            .collect();

        let handle_msg = ExecuteMsg::BatchBurnFrom {
            actions,
            padding: None,
        };
        let info = mock_info("alice", &[]);

        let handle_result = execute(deps.as_mut(), mock_env(), info, handle_msg);

        assert!(
            handle_result.is_ok(),
            "handle() failed: {}",
            handle_result.err().unwrap()
        );
        for (name, amount) in &[("bob", 200_u128), ("jerry", 300), ("mike", 400)] {
            let name_canon = Addr::unchecked(name.to_string());
            let balance = BalancesStore::load(&deps.storage, &name_canon);
            assert_eq!(balance, 10000 - amount);
        }
        let total_supply = TotalSupplyStore::load(&deps.storage).unwrap();
        assert_eq!(total_supply, 10000 * 3 - (200 + 300 + 400));

        // Burn the rest of the allowance
        let actions: Vec<_> = [("bob", 200_u128), ("jerry", 300), ("mike", 400)]
            .iter()
            .map(|(name, amount)| batch::BurnFromAction {
                owner: Addr::unchecked(name.to_string()),
                amount: Uint128::new(allowance_size - *amount),
                memo: None,
            })
            .collect();

        let handle_msg = ExecuteMsg::BatchBurnFrom {
            actions,
            padding: None,
        };
        let info = mock_info("alice", &[]);

        let handle_result = execute(deps.as_mut(), mock_env(), info, handle_msg);

        assert!(
            handle_result.is_ok(),
            "handle() failed: {}",
            handle_result.err().unwrap()
        );
        for name in &["bob", "jerry", "mike"] {
            let name_canon = Addr::unchecked(name.to_string());
            let balance = BalancesStore::load(&deps.storage, &name_canon);
            assert_eq!(balance, 10000 - allowance_size);
        }
        let total_supply = TotalSupplyStore::load(&deps.storage).unwrap();
        assert_eq!(total_supply, 3 * (10000 - allowance_size));

        // Second burn more than allowance
        let actions: Vec<_> = ["bob", "jerry", "mike"]
            .iter()
            .map(|name| batch::BurnFromAction {
                owner: Addr::unchecked(name.to_string()),
                amount: Uint128::new(1),
                memo: None,
            })
            .collect();
        let handle_msg = ExecuteMsg::BatchBurnFrom {
            actions,
            padding: None,
        };
        let info = mock_info("alice", &[]);

        let handle_result = execute(deps.as_mut(), mock_env(), info, handle_msg);

        let error = extract_error_msg(handle_result);
        assert!(error.contains("insufficient allowance"));
    }

    #[test]
    fn test_handle_decrease_allowance() {
        let (init_result, mut deps) = init_helper(vec![InitialBalance {
            address: Addr::unchecked("bob".to_string()),
            amount: Uint128::new(5000),
        }]);
        assert!(
            init_result.is_ok(),
            "Init failed: {}",
            init_result.err().unwrap()
        );

        let handle_msg = ExecuteMsg::DecreaseAllowance {
            spender: "alice".to_string(),
            amount: Uint128::new(2000),
            padding: None,
            expiration: None,
        };
        let info = mock_info("bob", &[]);

        let handle_result = execute(deps.as_mut(), mock_env(), info, handle_msg);

        assert!(
            handle_result.is_ok(),
            "handle() failed: {}",
            handle_result.err().unwrap()
        );

        let bob_canonical = Addr::unchecked("bob".to_string());
        let alice_canonical = Addr::unchecked("alice".to_string());

        let allowance = AllowancesStore::load(&deps.storage, &bob_canonical, &alice_canonical);
        assert_eq!(
            allowance,
            crate::state::Allowance {
                amount: 0,
                expiration: None
            }
        );

        let handle_msg = ExecuteMsg::IncreaseAllowance {
            spender: "alice".to_string(),
            amount: Uint128::new(2000),
            padding: None,
            expiration: None,
        };
        let info = mock_info("bob", &[]);

        let handle_result = execute(deps.as_mut(), mock_env(), info, handle_msg);

        assert!(
            handle_result.is_ok(),
            "handle() failed: {}",
            handle_result.err().unwrap()
        );

        let handle_msg = ExecuteMsg::DecreaseAllowance {
            spender: "alice".to_string(),
            amount: Uint128::new(50),
            padding: None,
            expiration: None,
        };
        let info = mock_info("bob", &[]);

        let handle_result = execute(deps.as_mut(), mock_env(), info, handle_msg);

        assert!(
            handle_result.is_ok(),
            "handle() failed: {}",
            handle_result.err().unwrap()
        );

        let allowance = AllowancesStore::load(&deps.storage, &bob_canonical, &alice_canonical);
        assert_eq!(
            allowance,
            crate::state::Allowance {
                amount: 1950,
                expiration: None
            }
        );
    }

    #[test]
    fn test_handle_increase_allowance() {
        let (init_result, mut deps) = init_helper(vec![InitialBalance {
            address: Addr::unchecked("bob".to_string()),
            amount: Uint128::new(5000),
        }]);
        assert!(
            init_result.is_ok(),
            "Init failed: {}",
            init_result.err().unwrap()
        );

        let handle_msg = ExecuteMsg::IncreaseAllowance {
            spender: "alice".to_string(),
            amount: Uint128::new(2000),
            padding: None,
            expiration: None,
        };
        let info = mock_info("bob", &[]);

        let handle_result = execute(deps.as_mut(), mock_env(), info, handle_msg);

        assert!(
            handle_result.is_ok(),
            "handle() failed: {}",
            handle_result.err().unwrap()
        );

        let bob_canonical = Addr::unchecked("bob".to_string());
        let alice_canonical = Addr::unchecked("alice".to_string());

        let allowance = AllowancesStore::load(&deps.storage, &bob_canonical, &alice_canonical);
        assert_eq!(
            allowance,
            crate::state::Allowance {
                amount: 2000,
                expiration: None
            }
        );

        let handle_msg = ExecuteMsg::IncreaseAllowance {
            spender: "alice".to_string(),
            amount: Uint128::new(2000),
            padding: None,
            expiration: None,
        };
        let info = mock_info("bob", &[]);

        let handle_result = execute(deps.as_mut(), mock_env(), info, handle_msg);

        assert!(
            handle_result.is_ok(),
            "handle() failed: {}",
            handle_result.err().unwrap()
        );

        let allowance = AllowancesStore::load(&deps.storage, &bob_canonical, &alice_canonical);
        assert_eq!(
            allowance,
            crate::state::Allowance {
                amount: 4000,
                expiration: None
            }
        );
    }

    #[test]
    fn test_handle_change_admin() {
        let (init_result, mut deps) = init_helper(vec![InitialBalance {
            address: Addr::unchecked("bob".to_string()),
            amount: Uint128::new(5000),
        }]);
        assert!(
            init_result.is_ok(),
            "Init failed: {}",
            init_result.err().unwrap()
        );

        let handle_msg = ExecuteMsg::ChangeAdmin {
            address: "bob".to_string(),
            padding: None,
        };
        let info = mock_info("admin", &[]);

        let handle_result = execute(deps.as_mut(), mock_env(), info, handle_msg);

        assert!(
            handle_result.is_ok(),
            "handle() failed: {}",
            handle_result.err().unwrap()
        );

        let admin = Constants::load(&deps.storage).unwrap().admin;
        assert_eq!(admin, Addr::unchecked("bob".to_string()));
    }

    #[test]
    fn test_handle_set_contract_status() {
        let (init_result, mut deps) = init_helper(vec![InitialBalance {
            address: Addr::unchecked("admin".to_string()),
            amount: Uint128::new(5000),
        }]);
        assert!(
            init_result.is_ok(),
            "Init failed: {}",
            init_result.err().unwrap()
        );

        let handle_msg = ExecuteMsg::SetContractStatus {
            level: ContractStatusLevel::StopAll,
            padding: None,
        };
        let info = mock_info("admin", &[]);

        let handle_result = execute(deps.as_mut(), mock_env(), info, handle_msg);

        assert!(
            handle_result.is_ok(),
            "handle() failed: {}",
            handle_result.err().unwrap()
        );

        let contract_status = ContractStatusStore::load(&deps.storage).unwrap();
        assert!(matches!(
            contract_status,
            ContractStatusLevel::StopAll { .. }
        ));
    }

    #[test]
    fn test_handle_redeem() {
        let (init_result, mut deps) = init_helper_with_config(
            vec![InitialBalance {
                address: Addr::unchecked("butler".to_string()),
                amount: Uint128::new(5000),
            }],
            false,
            true,
            false,
            false,
            1000,
        );
        assert!(
            init_result.is_ok(),
            "Init failed: {}",
            init_result.err().unwrap()
        );

        let (init_result_no_reserve, mut deps_no_reserve) = init_helper_with_config(
            vec![InitialBalance {
                address: Addr::unchecked("butler".to_string()),
                amount: Uint128::new(5000),
            }],
            false,
            true,
            false,
            false,
            0,
        );
        assert!(
            init_result_no_reserve.is_ok(),
            "Init failed: {}",
            init_result_no_reserve.err().unwrap()
        );

        let (init_result_for_failure, mut deps_for_failure) = init_helper(vec![InitialBalance {
            address: Addr::unchecked("butler".to_string()),
            amount: Uint128::new(5000),
        }]);
        assert!(
            init_result_for_failure.is_ok(),
            "Init failed: {}",
            init_result_for_failure.err().unwrap()
        );
        // test when redeem disabled
        let handle_msg = ExecuteMsg::Redeem {
            amount: Uint128::new(1000),
            denom: None,
            padding: None,
        };
        let info = mock_info("butler", &[]);

        let handle_result = execute(deps_for_failure.as_mut(), mock_env(), info, handle_msg);

        let error = extract_error_msg(handle_result);
        assert!(error.contains("Redeem functionality is not enabled for this token."));

        // try to redeem when contract has 0 balance
        let handle_msg = ExecuteMsg::Redeem {
            amount: Uint128::new(1000),
            denom: None,
            padding: None,
        };
        let info = mock_info("butler", &[]);

        let handle_result = execute(deps_no_reserve.as_mut(), mock_env(), info, handle_msg);

        let error = extract_error_msg(handle_result);
        assert!(error.contains(
            "You are trying to redeem for more SCRT than the token has in its deposit reserve."
        ));

        let handle_msg = ExecuteMsg::Redeem {
            amount: Uint128::new(1000),
            denom: None,
            padding: None,
        };
        let info = mock_info("butler", &[]);

        let handle_result = execute(deps.as_mut(), mock_env(), info, handle_msg);

        assert!(
            handle_result.is_ok(),
            "handle() failed: {}",
            handle_result.err().unwrap()
        );

        let canonical = Addr::unchecked("butler".to_string());
        assert_eq!(BalancesStore::load(&deps.storage, &canonical), 4000)
    }

    #[test]
    fn test_handle_deposit() {
        let (init_result, mut deps) = init_helper_with_config(
            vec![InitialBalance {
                address: Addr::unchecked("lebron".to_string()),
                amount: Uint128::new(5000),
            }],
            true,
            false,
            false,
            false,
            0,
        );
        assert!(
            init_result.is_ok(),
            "Init failed: {}",
            init_result.err().unwrap()
        );

        let (init_result_for_failure, mut deps_for_failure) = init_helper(vec![InitialBalance {
            address: Addr::unchecked("lebron".to_string()),
            amount: Uint128::new(5000),
        }]);
        assert!(
            init_result_for_failure.is_ok(),
            "Init failed: {}",
            init_result_for_failure.err().unwrap()
        );
        // test when deposit disabled
        let handle_msg = ExecuteMsg::Deposit { padding: None };
        let info = mock_info(
            "lebron",
            &[Coin {
                denom: "uscrt".to_string(),
                amount: Uint128::new(1000),
            }],
        );

        let handle_result = execute(deps_for_failure.as_mut(), mock_env(), info, handle_msg);
        let error = extract_error_msg(handle_result);
        assert!(error.contains("Deposit functionality is not enabled for this token."));

        let handle_msg = ExecuteMsg::Deposit { padding: None };

        let info = mock_info(
            "lebron",
            &[Coin {
                denom: "uscrt".to_string(),
                amount: Uint128::new(1000),
            }],
        );

        let handle_result = execute(deps.as_mut(), mock_env(), info, handle_msg);
        assert!(
            handle_result.is_ok(),
            "handle() failed: {}",
            handle_result.err().unwrap()
        );

        let canonical = Addr::unchecked("lebron".to_string());
        assert_eq!(BalancesStore::load(&deps.storage, &canonical), 6000)
    }

    #[test]
    fn test_handle_burn() {
        let (init_result, mut deps) = init_helper_with_config(
            vec![InitialBalance {
                address: Addr::unchecked("lebron".to_string()),
                amount: Uint128::new(5000),
            }],
            false,
            false,
            false,
            true,
            0,
        );
        assert!(
            init_result.is_ok(),
            "Init failed: {}",
            init_result.err().unwrap()
        );

        let (init_result_for_failure, mut deps_for_failure) = init_helper(vec![InitialBalance {
            address: Addr::unchecked("lebron".to_string()),
            amount: Uint128::new(5000),
        }]);
        assert!(
            init_result_for_failure.is_ok(),
            "Init failed: {}",
            init_result_for_failure.err().unwrap()
        );
        // test when burn disabled
        let handle_msg = ExecuteMsg::Burn {
            amount: Uint128::new(100),
            memo: None,
            padding: None,
        };
        let info = mock_info("lebron", &[]);

        let handle_result = execute(deps_for_failure.as_mut(), mock_env(), info, handle_msg);

        let error = extract_error_msg(handle_result);
        assert!(error.contains("Burn functionality is not enabled for this token."));

        let supply = TotalSupplyStore::load(&deps.storage).unwrap();
        let burn_amount: u128 = 100;
        let handle_msg = ExecuteMsg::Burn {
            amount: Uint128::new(burn_amount),
            memo: None,
            padding: None,
        };
        let info = mock_info("lebron", &[]);

        let handle_result = execute(deps.as_mut(), mock_env(), info, handle_msg);

        assert!(
            handle_result.is_ok(),
            "Pause handle failed: {}",
            handle_result.err().unwrap()
        );

        let new_supply = TotalSupplyStore::load(&deps.storage).unwrap();
        assert_eq!(new_supply, supply - burn_amount);
    }

    #[test]
    fn test_handle_mint() {
        let (init_result, mut deps) = init_helper_with_config(
            vec![InitialBalance {
                address: Addr::unchecked("lebron".to_string()),
                amount: Uint128::new(5000),
            }],
            false,
            false,
            true,
            false,
            0,
        );
        assert!(
            init_result.is_ok(),
            "Init failed: {}",
            init_result.err().unwrap()
        );
        let (init_result_for_failure, mut deps_for_failure) = init_helper(vec![InitialBalance {
            address: Addr::unchecked("lebron".to_string()),
            amount: Uint128::new(5000),
        }]);
        assert!(
            init_result_for_failure.is_ok(),
            "Init failed: {}",
            init_result_for_failure.err().unwrap()
        );
        // try to mint when mint is disabled
        let mint_amount: u128 = 100;
        let handle_msg = ExecuteMsg::Mint {
            recipient: "lebron".to_string(),
            amount: Uint128::new(mint_amount),
            memo: None,
            padding: None,
        };
        let info = mock_info("admin", &[]);

        let handle_result = execute(deps_for_failure.as_mut(), mock_env(), info, handle_msg);

        let error = extract_error_msg(handle_result);
        assert!(error.contains("Mint functionality is not enabled for this token"));

        let supply = TotalSupplyStore::load(&deps.storage).unwrap();
        let mint_amount: u128 = 100;
        let handle_msg = ExecuteMsg::Mint {
            recipient: "lebron".to_string(),
            amount: Uint128::new(mint_amount),
            memo: None,
            padding: None,
        };
        let info = mock_info("admin", &[]);

        let handle_result = execute(deps.as_mut(), mock_env(), info, handle_msg);

        assert!(
            handle_result.is_ok(),
            "Pause handle failed: {}",
            handle_result.err().unwrap()
        );

        let new_supply = TotalSupplyStore::load(&deps.storage).unwrap();
        assert_eq!(new_supply, supply + mint_amount);
    }

    #[test]
    fn test_handle_admin_commands() {
        let admin_err = "Admin commands can only be run from admin address".to_string();
        let (init_result, mut deps) = init_helper_with_config(
            vec![InitialBalance {
                address: Addr::unchecked("lebron".to_string()),
                amount: Uint128::new(5000),
            }],
            false,
            false,
            true,
            false,
            0,
        );
        assert!(
            init_result.is_ok(),
            "Init failed: {}",
            init_result.err().unwrap()
        );

        let pause_msg = ExecuteMsg::SetContractStatus {
            level: ContractStatusLevel::StopAllButRedeems,
            padding: None,
        };
        let info = mock_info("not_admin", &[]);

        let handle_result = execute(deps.as_mut(), mock_env(), info, pause_msg);

        let error = extract_error_msg(handle_result);
        assert!(error.contains(&admin_err.clone()));

        let mint_msg = ExecuteMsg::AddMinters {
            minters: vec!["not_admin".to_string()],
            padding: None,
        };
        let info = mock_info("not_admin", &[]);

        let handle_result = execute(deps.as_mut(), mock_env(), info, mint_msg);

        let error = extract_error_msg(handle_result);
        assert!(error.contains(&admin_err.clone()));

        let mint_msg = ExecuteMsg::RemoveMinters {
            minters: vec!["admin".to_string()],
            padding: None,
        };
        let info = mock_info("not_admin", &[]);

        let handle_result = execute(deps.as_mut(), mock_env(), info, mint_msg);

        let error = extract_error_msg(handle_result);
        assert!(error.contains(&admin_err.clone()));

        let mint_msg = ExecuteMsg::SetMinters {
            minters: vec!["not_admin".to_string()],
            padding: None,
        };
        let info = mock_info("not_admin", &[]);

        let handle_result = execute(deps.as_mut(), mock_env(), info, mint_msg);

        let error = extract_error_msg(handle_result);
        assert!(error.contains(&admin_err.clone()));

        let change_admin_msg = ExecuteMsg::ChangeAdmin {
            address: "not_admin".to_string(),
            padding: None,
        };
        let info = mock_info("not_admin", &[]);

        let handle_result = execute(deps.as_mut(), mock_env(), info, change_admin_msg);

        let error = extract_error_msg(handle_result);
        assert!(error.contains(&admin_err.clone()));
    }

    #[test]
    fn test_handle_pause_with_withdrawals() {
        let (init_result, mut deps) = init_helper_with_config(
            vec![InitialBalance {
                address: Addr::unchecked("lebron".to_string()),
                amount: Uint128::new(5000),
            }],
            false,
            true,
            false,
            false,
            5000,
        );
        assert!(
            init_result.is_ok(),
            "Init failed: {}",
            init_result.err().unwrap()
        );

        let pause_msg = ExecuteMsg::SetContractStatus {
            level: ContractStatusLevel::StopAllButRedeems,
            padding: None,
        };

        let info = mock_info("admin", &[]);

        let handle_result = execute(deps.as_mut(), mock_env(), info, pause_msg);

        assert!(
            handle_result.is_ok(),
            "Pause handle failed: {}",
            handle_result.err().unwrap()
        );

        let send_msg = ExecuteMsg::Transfer {
            recipient: "account".to_string(),
            amount: Uint128::new(123),
            memo: None,
            padding: None,
        };
        let info = mock_info("admin", &[]);

        let handle_result = execute(deps.as_mut(), mock_env(), info, send_msg);

        let error = extract_error_msg(handle_result);
        assert_eq!(
            error,
            "This contract is stopped and this action is not allowed".to_string()
        );

        let withdraw_msg = ExecuteMsg::Redeem {
            amount: Uint128::new(5000),
            denom: None,
            padding: None,
        };
        let info = mock_info("lebron", &[]);

        let handle_result = execute(deps.as_mut(), mock_env(), info, withdraw_msg);

        assert!(
            handle_result.is_ok(),
            "Withdraw failed: {}",
            handle_result.err().unwrap()
        );
    }

    #[test]
    fn test_handle_pause_all() {
        let (init_result, mut deps) = init_helper(vec![InitialBalance {
            address: Addr::unchecked("lebron".to_string()),
            amount: Uint128::new(5000),
        }]);
        assert!(
            init_result.is_ok(),
            "Init failed: {}",
            init_result.err().unwrap()
        );

        let pause_msg = ExecuteMsg::SetContractStatus {
            level: ContractStatusLevel::StopAll,
            padding: None,
        };

        let info = mock_info("admin", &[]);

        let handle_result = execute(deps.as_mut(), mock_env(), info, pause_msg);

        assert!(
            handle_result.is_ok(),
            "Pause handle failed: {}",
            handle_result.err().unwrap()
        );

        let send_msg = ExecuteMsg::Transfer {
            recipient: "account".to_string(),
            amount: Uint128::new(123),
            memo: None,
            padding: None,
        };
        let info = mock_info("admin", &[]);

        let handle_result = execute(deps.as_mut(), mock_env(), info, send_msg);

        let error = extract_error_msg(handle_result);
        assert_eq!(
            error,
            "This contract is stopped and this action is not allowed".to_string()
        );

        let withdraw_msg = ExecuteMsg::Redeem {
            amount: Uint128::new(5000),
            denom: None,
            padding: None,
        };
        let info = mock_info("lebron", &[]);

        let handle_result = execute(deps.as_mut(), mock_env(), info, withdraw_msg);

        let error = extract_error_msg(handle_result);
        assert_eq!(
            error,
            "This contract is stopped and this action is not allowed".to_string()
        );
    }

    #[test]
    fn test_handle_set_minters() {
        let (init_result, mut deps) = init_helper_with_config(
            vec![InitialBalance {
                address: Addr::unchecked("bob".to_string()),
                amount: Uint128::new(5000),
            }],
            false,
            false,
            true,
            false,
            0,
        );
        assert!(
            init_result.is_ok(),
            "Init failed: {}",
            init_result.err().unwrap()
        );
        let (init_result_for_failure, mut deps_for_failure) = init_helper(vec![InitialBalance {
            address: Addr::unchecked("bob".to_string()),
            amount: Uint128::new(5000),
        }]);
        assert!(
            init_result_for_failure.is_ok(),
            "Init failed: {}",
            init_result_for_failure.err().unwrap()
        );
        // try when mint disabled
        let handle_msg = ExecuteMsg::SetMinters {
            minters: vec!["bob".to_string()],
            padding: None,
        };
        let info = mock_info("admin", &[]);

        let handle_result = execute(deps_for_failure.as_mut(), mock_env(), info, handle_msg);

        let error = extract_error_msg(handle_result);
        assert!(error.contains("Mint functionality is not enabled for this token"));

        let handle_msg = ExecuteMsg::SetMinters {
            minters: vec!["bob".to_string()],
            padding: None,
        };
        let info = mock_info("bob", &[]);

        let handle_result = execute(deps.as_mut(), mock_env(), info, handle_msg);

        let error = extract_error_msg(handle_result);
        assert!(error.contains("Admin commands can only be run from admin address"));

        let handle_msg = ExecuteMsg::SetMinters {
            minters: vec!["bob".to_string()],
            padding: None,
        };
        let info = mock_info("admin", &[]);

        let handle_result = execute(deps.as_mut(), mock_env(), info, handle_msg);

        assert!(ensure_success(handle_result.unwrap()));

        let handle_msg = ExecuteMsg::Mint {
            recipient: "bob".to_string(),
            amount: Uint128::new(100),
            memo: None,
            padding: None,
        };
        let info = mock_info("bob", &[]);

        let handle_result = execute(deps.as_mut(), mock_env(), info, handle_msg);

        assert!(ensure_success(handle_result.unwrap()));

        let handle_msg = ExecuteMsg::Mint {
            recipient: "bob".to_string(),
            amount: Uint128::new(100),
            memo: None,
            padding: None,
        };
        let info = mock_info("admin", &[]);

        let handle_result = execute(deps.as_mut(), mock_env(), info, handle_msg);

        let error = extract_error_msg(handle_result);
        assert!(error.contains("allowed to minter accounts only"));
    }

    #[test]
    fn test_handle_add_minters() {
        let (init_result, mut deps) = init_helper_with_config(
            vec![InitialBalance {
                address: Addr::unchecked("bob".to_string()),
                amount: Uint128::new(5000),
            }],
            false,
            false,
            true,
            false,
            0,
        );
        assert!(
            init_result.is_ok(),
            "Init failed: {}",
            init_result.err().unwrap()
        );
        let (init_result_for_failure, mut deps_for_failure) = init_helper(vec![InitialBalance {
            address: Addr::unchecked("bob".to_string()),
            amount: Uint128::new(5000),
        }]);
        assert!(
            init_result_for_failure.is_ok(),
            "Init failed: {}",
            init_result_for_failure.err().unwrap()
        );
        // try when mint disabled
        let handle_msg = ExecuteMsg::AddMinters {
            minters: vec!["bob".to_string()],
            padding: None,
        };
        let info = mock_info("admin", &[]);

        let handle_result = execute(deps_for_failure.as_mut(), mock_env(), info, handle_msg);

        let error = extract_error_msg(handle_result);
        assert!(error.contains("Mint functionality is not enabled for this token"));

        let handle_msg = ExecuteMsg::AddMinters {
            minters: vec!["bob".to_string()],
            padding: None,
        };
        let info = mock_info("bob", &[]);

        let handle_result = execute(deps.as_mut(), mock_env(), info, handle_msg);

        let error = extract_error_msg(handle_result);
        assert!(error.contains("Admin commands can only be run from admin address"));

        let handle_msg = ExecuteMsg::AddMinters {
            minters: vec!["bob".to_string()],
            padding: None,
        };
        let info = mock_info("admin", &[]);

        let handle_result = execute(deps.as_mut(), mock_env(), info, handle_msg);

        assert!(ensure_success(handle_result.unwrap()));

        let handle_msg = ExecuteMsg::Mint {
            recipient: "bob".to_string(),
            amount: Uint128::new(100),
            memo: None,
            padding: None,
        };
        let info = mock_info("bob", &[]);

        let handle_result = execute(deps.as_mut(), mock_env(), info, handle_msg);

        assert!(ensure_success(handle_result.unwrap()));

        let handle_msg = ExecuteMsg::Mint {
            recipient: "bob".to_string(),
            amount: Uint128::new(100),
            memo: None,
            padding: None,
        };
        let info = mock_info("admin", &[]);

        let handle_result = execute(deps.as_mut(), mock_env(), info, handle_msg);

        assert!(ensure_success(handle_result.unwrap()));
    }

    #[test]
    fn test_handle_remove_minters() {
        let (init_result, mut deps) = init_helper_with_config(
            vec![InitialBalance {
                address: Addr::unchecked("bob".to_string()),
                amount: Uint128::new(5000),
            }],
            false,
            false,
            true,
            false,
            0,
        );
        assert!(
            init_result.is_ok(),
            "Init failed: {}",
            init_result.err().unwrap()
        );
        let (init_result_for_failure, mut deps_for_failure) = init_helper(vec![InitialBalance {
            address: Addr::unchecked("bob".to_string()),
            amount: Uint128::new(5000),
        }]);
        assert!(
            init_result_for_failure.is_ok(),
            "Init failed: {}",
            init_result_for_failure.err().unwrap()
        );
        // try when mint disabled
        let handle_msg = ExecuteMsg::RemoveMinters {
            minters: vec!["bob".to_string()],
            padding: None,
        };
        let info = mock_info("admin", &[]);

        let handle_result = execute(deps_for_failure.as_mut(), mock_env(), info, handle_msg);

        let error = extract_error_msg(handle_result);
        assert!(error.contains("Mint functionality is not enabled for this token"));

        let handle_msg = ExecuteMsg::RemoveMinters {
            minters: vec!["admin".to_string()],
            padding: None,
        };
        let info = mock_info("bob", &[]);

        let handle_result = execute(deps.as_mut(), mock_env(), info, handle_msg);

        let error = extract_error_msg(handle_result);
        assert!(error.contains("Admin commands can only be run from admin address"));

        let handle_msg = ExecuteMsg::RemoveMinters {
            minters: vec!["admin".to_string()],
            padding: None,
        };
        let info = mock_info("admin", &[]);

        let handle_result = execute(deps.as_mut(), mock_env(), info, handle_msg);

        assert!(ensure_success(handle_result.unwrap()));

        let handle_msg = ExecuteMsg::Mint {
            recipient: "bob".to_string(),
            amount: Uint128::new(100),
            memo: None,
            padding: None,
        };
        let info = mock_info("bob", &[]);

        let handle_result = execute(deps.as_mut(), mock_env(), info, handle_msg);

        let error = extract_error_msg(handle_result);
        assert!(error.contains("allowed to minter accounts only"));

        let handle_msg = ExecuteMsg::Mint {
            recipient: "bob".to_string(),
            amount: Uint128::new(100),
            memo: None,
            padding: None,
        };
        let info = mock_info("admin", &[]);

        let handle_result = execute(deps.as_mut(), mock_env(), info, handle_msg);

        let error = extract_error_msg(handle_result);
        assert!(error.contains("allowed to minter accounts only"));

        // Removing another extra time to ensure nothing funky happens
        let handle_msg = ExecuteMsg::RemoveMinters {
            minters: vec!["admin".to_string()],
            padding: None,
        };
        let info = mock_info("admin", &[]);

        let handle_result = execute(deps.as_mut(), mock_env(), info, handle_msg);

        assert!(ensure_success(handle_result.unwrap()));

        let handle_msg = ExecuteMsg::Mint {
            recipient: "bob".to_string(),
            amount: Uint128::new(100),
            memo: None,
            padding: None,
        };
        let info = mock_info("bob", &[]);

        let handle_result = execute(deps.as_mut(), mock_env(), info, handle_msg);

        let error = extract_error_msg(handle_result);
        assert!(error.contains("allowed to minter accounts only"));

        let handle_msg = ExecuteMsg::Mint {
            recipient: "bob".to_string(),
            amount: Uint128::new(100),
            memo: None,
            padding: None,
        };
        let info = mock_info("admin", &[]);

        let handle_result = execute(deps.as_mut(), mock_env(), info, handle_msg);

        let error = extract_error_msg(handle_result);
        assert!(error.contains("allowed to minter accounts only"));
    }

    // Query tests

    #[test]
    fn test_authenticated_queries() {
        let (init_result, mut deps) = init_helper(vec![InitialBalance {
            address: Addr::unchecked("giannis".to_string()),
            amount: Uint128::new(5000),
        }]);
        assert!(
            init_result.is_ok(),
            "Init failed: {}",
            init_result.err().unwrap()
        );

        let no_vk_yet_query_msg = QueryMsg::Balance {
            address: "giannis".to_string(),
            key: "no_vk_yet".to_string(),
        };
        let query_result = query(deps.as_ref(), mock_env(), no_vk_yet_query_msg);
        let error = extract_error_msg(query_result);
        assert_eq!(
            error,
            "Wrong viewing key for this address or viewing key not set".to_string()
        );

        let create_vk_msg = ExecuteMsg::CreateViewingKey {
            entropy: "34".to_string(),
            padding: None,
        };
        let info = mock_info("giannis", &[]);
        let handle_response = execute(deps.as_mut(), mock_env(), info, create_vk_msg).unwrap();
        let vk = match from_binary(&handle_response.data.unwrap()).unwrap() {
            ExecuteAnswer::CreateViewingKey { key } => key,
            _ => panic!("Unexpected result from handle"),
        };

        let query_balance_msg = QueryMsg::Balance {
            address: "giannis".to_string(),
            key: vk.0,
        };

        let query_response = query(deps.as_ref(), mock_env(), query_balance_msg).unwrap();
        let balance = match from_binary(&query_response).unwrap() {
            QueryAnswer::Balance { amount } => amount,
            _ => panic!("Unexpected result from query"),
        };
        assert_eq!(balance, Uint128::new(5000));

        let wrong_vk_query_msg = QueryMsg::Balance {
            address: "giannis".to_string(),
            key: "wrong_vk".to_string(),
        };
        let query_result = query(deps.as_ref(), mock_env(), wrong_vk_query_msg);
        let error = extract_error_msg(query_result);
        assert_eq!(
            error,
            "Wrong viewing key for this address or viewing key not set".to_string()
        );
    }

    #[test]
    fn test_query_token_info() {
        let init_name = "sec-sec".to_string();
        let init_admin = Addr::unchecked("admin".to_string());
        let init_symbol = "SECSEC".to_string();
        let init_decimals = 8;
        let init_config: InitConfig = from_binary(&Binary::from(
            r#"{ "public_total_supply": true }"#.as_bytes(),
        ))
        .unwrap();
        let init_supply = Uint128::new(5000);

        let mut deps = mock_dependencies_with_balance(&[]);
        let info = mock_info("instantiator", &[]);
        let env = mock_env();
        let init_msg = InstantiateMsg {
            name: init_name.clone(),
            admin: Some(init_admin.into_string()),
            symbol: init_symbol.clone(),
            decimals: init_decimals.clone(),
            initial_balances: Some(vec![InitialBalance {
                address: Addr::unchecked("giannis".to_string()),
                amount: init_supply,
            }]),
            prng_seed: Binary::from("lolz fun yay".as_bytes()),
            config: Some(init_config),
        };
        let init_result = instantiate(deps.as_mut(), env, info, init_msg);
        assert!(
            init_result.is_ok(),
            "Init failed: {}",
            init_result.err().unwrap()
        );

        let query_msg = QueryMsg::TokenInfo {};
        let query_result = query(deps.as_ref(), mock_env(), query_msg);
        assert!(
            query_result.is_ok(),
            "Init failed: {}",
            query_result.err().unwrap()
        );
        let query_answer: QueryAnswer = from_binary(&query_result.unwrap()).unwrap();
        match query_answer {
            QueryAnswer::TokenInfo {
                name,
                symbol,
                decimals,
                total_supply,
            } => {
                assert_eq!(name, init_name);
                assert_eq!(symbol, init_symbol);
                assert_eq!(decimals, init_decimals);
                assert_eq!(total_supply, Some(Uint128::new(5000)));
            }
            _ => panic!("unexpected"),
        }
    }

    #[test]
    fn test_query_token_config() {
        let init_name = "sec-sec".to_string();
        let init_admin = Addr::unchecked("admin".to_string());
        let init_symbol = "SECSEC".to_string();
        let init_decimals = 8;
        let init_config: InitConfig = from_binary(&Binary::from(
            format!(
                "{{\"public_total_supply\":{},
            \"enable_deposit\":{},
            \"enable_redeem\":{},
            \"enable_mint\":{},
            \"enable_burn\":{}}}",
                true, false, false, true, false
            )
            .as_bytes(),
        ))
        .unwrap();

        let init_supply = Uint128::new(5000);

        let mut deps = mock_dependencies_with_balance(&[]);
        let info = mock_info("instantiator", &[]);
        let env = mock_env();
        let init_msg = InstantiateMsg {
            name: init_name.clone(),
            admin: Some(init_admin.into_string()),
            symbol: init_symbol.clone(),
            decimals: init_decimals.clone(),
            initial_balances: Some(vec![InitialBalance {
                address: Addr::unchecked("giannis".to_string()),
                amount: init_supply,
            }]),
            prng_seed: Binary::from("lolz fun yay".as_bytes()),
            config: Some(init_config),
        };
        let init_result = instantiate(deps.as_mut(), env, info, init_msg);
        assert!(
            init_result.is_ok(),
            "Init failed: {}",
            init_result.err().unwrap()
        );

        let query_msg = QueryMsg::TokenConfig {};
        let query_result = query(deps.as_ref(), mock_env(), query_msg);
        assert!(
            query_result.is_ok(),
            "Init failed: {}",
            query_result.err().unwrap()
        );
        let query_answer: QueryAnswer = from_binary(&query_result.unwrap()).unwrap();
        match query_answer {
            QueryAnswer::TokenConfig {
                public_total_supply,
                deposit_enabled,
                redeem_enabled,
                mint_enabled,
                burn_enabled,
            } => {
                assert_eq!(public_total_supply, true);
                assert_eq!(deposit_enabled, false);
                assert_eq!(redeem_enabled, false);
                assert_eq!(mint_enabled, true);
                assert_eq!(burn_enabled, false);
            }
            _ => panic!("unexpected"),
        }
    }

    #[test]
    fn test_query_exchange_rate() {
        // test more dec than SCRT
        let init_name = "sec-sec".to_string();
        let init_admin = Addr::unchecked("admin".to_string());
        let init_symbol = "SECSEC".to_string();
        let init_decimals = 8;

        let init_supply = Uint128::new(5000);

        let mut deps = mock_dependencies_with_balance(&[]);
        let info = mock_info("instantiator", &[]);
        let env = mock_env();
        let init_config: InitConfig = from_binary(&Binary::from(
            format!(
                "{{\"public_total_supply\":{},
            \"enable_deposit\":{},
            \"enable_redeem\":{},
            \"enable_mint\":{},
            \"enable_burn\":{}}}",
                true, true, false, false, false
            )
            .as_bytes(),
        ))
        .unwrap();
        let init_msg = InstantiateMsg {
            name: init_name.clone(),
            admin: Some(init_admin.into_string()),
            symbol: init_symbol.clone(),
            decimals: init_decimals.clone(),
            initial_balances: Some(vec![InitialBalance {
                address: Addr::unchecked("giannis".to_string()),
                amount: init_supply,
            }]),
            prng_seed: Binary::from("lolz fun yay".as_bytes()),
            config: Some(init_config),
        };
        let init_result = instantiate(deps.as_mut(), env, info, init_msg);
        assert!(
            init_result.is_ok(),
            "Init failed: {}",
            init_result.err().unwrap()
        );

        let query_msg = QueryMsg::ExchangeRate {};
        let query_result = query(deps.as_ref(), mock_env(), query_msg);
        assert!(
            query_result.is_ok(),
            "Init failed: {}",
            query_result.err().unwrap()
        );
        let query_answer: QueryAnswer = from_binary(&query_result.unwrap()).unwrap();
        match query_answer {
            QueryAnswer::ExchangeRate { rate, denom } => {
                assert_eq!(rate, Uint128::new(100));
                assert_eq!(denom, "SCRT");
            }
            _ => panic!("unexpected"),
        }

        // test same number of decimals as SCRT
        let init_name = "sec-sec".to_string();
        let init_admin = Addr::unchecked("admin".to_string());
        let init_symbol = "SECSEC".to_string();
        let init_decimals = 6;

        let init_supply = Uint128::new(5000);

        let mut deps = mock_dependencies_with_balance(&[]);
        let info = mock_info("instantiator", &[]);
        let env = mock_env();
        let init_config: InitConfig = from_binary(&Binary::from(
            format!(
                "{{\"public_total_supply\":{},
            \"enable_deposit\":{},
            \"enable_redeem\":{},
            \"enable_mint\":{},
            \"enable_burn\":{}}}",
                true, true, false, false, false
            )
            .as_bytes(),
        ))
        .unwrap();
        let init_msg = InstantiateMsg {
            name: init_name.clone(),
            admin: Some(init_admin.into_string()),
            symbol: init_symbol.clone(),
            decimals: init_decimals.clone(),
            initial_balances: Some(vec![InitialBalance {
                address: Addr::unchecked("giannis".to_string()),
                amount: init_supply,
            }]),
            prng_seed: Binary::from("lolz fun yay".as_bytes()),
            config: Some(init_config),
        };
        let init_result = instantiate(deps.as_mut(), env, info, init_msg);
        assert!(
            init_result.is_ok(),
            "Init failed: {}",
            init_result.err().unwrap()
        );

        let query_msg = QueryMsg::ExchangeRate {};
        let query_result = query(deps.as_ref(), mock_env(), query_msg);
        assert!(
            query_result.is_ok(),
            "Init failed: {}",
            query_result.err().unwrap()
        );
        let query_answer: QueryAnswer = from_binary(&query_result.unwrap()).unwrap();
        match query_answer {
            QueryAnswer::ExchangeRate { rate, denom } => {
                assert_eq!(rate, Uint128::new(1));
                assert_eq!(denom, "SCRT");
            }
            _ => panic!("unexpected"),
        }

        // test less decimal places than SCRT
        let init_name = "sec-sec".to_string();
        let init_admin = Addr::unchecked("admin".to_string());
        let init_symbol = "SECSEC".to_string();
        let init_decimals = 3;

        let init_supply = Uint128::new(5000);

        let mut deps = mock_dependencies_with_balance(&[]);
        let info = mock_info("instantiator", &[]);
        let env = mock_env();
        let init_config: InitConfig = from_binary(&Binary::from(
            format!(
                "{{\"public_total_supply\":{},
            \"enable_deposit\":{},
            \"enable_redeem\":{},
            \"enable_mint\":{},
            \"enable_burn\":{}}}",
                true, true, false, false, false
            )
            .as_bytes(),
        ))
        .unwrap();
        let init_msg = InstantiateMsg {
            name: init_name.clone(),
            admin: Some(init_admin.into_string()),
            symbol: init_symbol.clone(),
            decimals: init_decimals.clone(),
            initial_balances: Some(vec![InitialBalance {
                address: Addr::unchecked("giannis".to_string()),
                amount: init_supply,
            }]),
            prng_seed: Binary::from("lolz fun yay".as_bytes()),
            config: Some(init_config),
        };
        let init_result = instantiate(deps.as_mut(), env, info, init_msg);
        assert!(
            init_result.is_ok(),
            "Init failed: {}",
            init_result.err().unwrap()
        );

        let query_msg = QueryMsg::ExchangeRate {};
        let query_result = query(deps.as_ref(), mock_env(), query_msg);
        assert!(
            query_result.is_ok(),
            "Init failed: {}",
            query_result.err().unwrap()
        );
        let query_answer: QueryAnswer = from_binary(&query_result.unwrap()).unwrap();
        match query_answer {
            QueryAnswer::ExchangeRate { rate, denom } => {
                assert_eq!(rate, Uint128::new(1000));
                assert_eq!(denom, "SECSEC");
            }
            _ => panic!("unexpected"),
        }

        // test depost/redeem not enabled
        let init_name = "sec-sec".to_string();
        let init_admin = Addr::unchecked("admin".to_string());
        let init_symbol = "SECSEC".to_string();
        let init_decimals = 3;

        let init_supply = Uint128::new(5000);

        let mut deps = mock_dependencies_with_balance(&[]);
        let info = mock_info("instantiator", &[]);
        let env = mock_env();
        let init_msg = InstantiateMsg {
            name: init_name.clone(),
            admin: Some(init_admin.into_string()),
            symbol: init_symbol.clone(),
            decimals: init_decimals.clone(),
            initial_balances: Some(vec![InitialBalance {
                address: Addr::unchecked("giannis".to_string()),
                amount: init_supply,
            }]),
            prng_seed: Binary::from("lolz fun yay".as_bytes()),
            config: None,
        };
        let init_result = instantiate(deps.as_mut(), env, info, init_msg);
        assert!(
            init_result.is_ok(),
            "Init failed: {}",
            init_result.err().unwrap()
        );

        let query_msg = QueryMsg::ExchangeRate {};
        let query_result = query(deps.as_ref(), mock_env(), query_msg);
        assert!(
            query_result.is_ok(),
            "Init failed: {}",
            query_result.err().unwrap()
        );
        let query_answer: QueryAnswer = from_binary(&query_result.unwrap()).unwrap();
        match query_answer {
            QueryAnswer::ExchangeRate { rate, denom } => {
                assert_eq!(rate, Uint128::new(0));
                assert_eq!(denom, String::new());
            }
            _ => panic!("unexpected"),
        }
    }

    #[test]
    fn test_query_allowance() {
        let (init_result, mut deps) = init_helper(vec![InitialBalance {
            address: Addr::unchecked("giannis".to_string()),
            amount: Uint128::new(5000),
        }]);
        assert!(
            init_result.is_ok(),
            "Init failed: {}",
            init_result.err().unwrap()
        );

        let handle_msg = ExecuteMsg::IncreaseAllowance {
            spender: "lebron".to_string(),
            amount: Uint128::new(2000),
            padding: None,
            expiration: None,
        };
        let info = mock_info("giannis", &[]);

        let handle_result = execute(deps.as_mut(), mock_env(), info, handle_msg);

        assert!(
            handle_result.is_ok(),
            "handle() failed: {}",
            handle_result.err().unwrap()
        );

        let vk1 = ViewingKeyObj("key1".to_string());
        let vk2 = ViewingKeyObj("key2".to_string());

        let query_msg = QueryMsg::Allowance {
            owner: "giannis".to_string(),
            spender: "lebron".to_string(),
            key: vk1.0.clone(),
        };
        let query_result = query(deps.as_ref(), mock_env(), query_msg);
        assert!(
            query_result.is_ok(),
            "Query failed: {}",
            query_result.err().unwrap()
        );
        let error = extract_error_msg(query_result);
        assert!(error.contains("Wrong viewing key"));

        let handle_msg = ExecuteMsg::SetViewingKey {
            key: vk1.0.clone(),
            padding: None,
        };
        let info = mock_info("lebron", &[]);

        let handle_result = execute(deps.as_mut(), mock_env(), info, handle_msg);

        let unwrapped_result: ExecuteAnswer =
            from_binary(&handle_result.unwrap().data.unwrap()).unwrap();
        assert_eq!(
            to_binary(&unwrapped_result).unwrap(),
            to_binary(&ExecuteAnswer::SetViewingKey {
                status: ResponseStatus::Success
            })
            .unwrap(),
        );

        let handle_msg = ExecuteMsg::SetViewingKey {
            key: vk2.0.clone(),
            padding: None,
        };
        let info = mock_info("giannis", &[]);

        let handle_result = execute(deps.as_mut(), mock_env(), info, handle_msg);

        let unwrapped_result: ExecuteAnswer =
            from_binary(&handle_result.unwrap().data.unwrap()).unwrap();
        assert_eq!(
            to_binary(&unwrapped_result).unwrap(),
            to_binary(&ExecuteAnswer::SetViewingKey {
                status: ResponseStatus::Success
            })
            .unwrap(),
        );

        let query_msg = QueryMsg::Allowance {
            owner: "giannis".to_string(),
            spender: "lebron".to_string(),
            key: vk1.0.clone(),
        };
        let query_result = query(deps.as_ref(), mock_env(), query_msg);
        let allowance = match from_binary(&query_result.unwrap()).unwrap() {
            QueryAnswer::Allowance { allowance, .. } => allowance,
            _ => panic!("Unexpected"),
        };
        assert_eq!(allowance, Uint128::new(2000));

        let query_msg = QueryMsg::Allowance {
            owner: "giannis".to_string(),
            spender: "lebron".to_string(),
            key: vk2.0.clone(),
        };
        let query_result = query(deps.as_ref(), mock_env(), query_msg);
        let allowance = match from_binary(&query_result.unwrap()).unwrap() {
            QueryAnswer::Allowance { allowance, .. } => allowance,
            _ => panic!("Unexpected"),
        };
        assert_eq!(allowance, Uint128::new(2000));

        let query_msg = QueryMsg::Allowance {
            owner: "lebron".to_string(),
            spender: "giannis".to_string(),
            key: vk2.0.clone(),
        };
        let query_result = query(deps.as_ref(), mock_env(), query_msg);
        let allowance = match from_binary(&query_result.unwrap()).unwrap() {
            QueryAnswer::Allowance { allowance, .. } => allowance,
            _ => panic!("Unexpected"),
        };
        assert_eq!(allowance, Uint128::new(0));
    }

    #[test]
    fn test_query_balance() {
        let (init_result, mut deps) = init_helper(vec![InitialBalance {
            address: Addr::unchecked("bob".to_string()),
            amount: Uint128::new(5000),
        }]);
        assert!(
            init_result.is_ok(),
            "Init failed: {}",
            init_result.err().unwrap()
        );

        let handle_msg = ExecuteMsg::SetViewingKey {
            key: "key".to_string(),
            padding: None,
        };
        let info = mock_info("bob", &[]);

        let handle_result = execute(deps.as_mut(), mock_env(), info, handle_msg);

        let unwrapped_result: ExecuteAnswer =
            from_binary(&handle_result.unwrap().data.unwrap()).unwrap();
        assert_eq!(
            to_binary(&unwrapped_result).unwrap(),
            to_binary(&ExecuteAnswer::SetViewingKey {
                status: ResponseStatus::Success
            })
            .unwrap(),
        );

        let query_msg = QueryMsg::Balance {
            address: "bob".to_string(),
            key: "wrong_key".to_string(),
        };
        let query_result = query(deps.as_ref(), mock_env(), query_msg);
        let error = extract_error_msg(query_result);
        assert!(error.contains("Wrong viewing key"));

        let query_msg = QueryMsg::Balance {
            address: "bob".to_string(),
            key: "key".to_string(),
        };
        let query_result = query(deps.as_ref(), mock_env(), query_msg);
        let balance = match from_binary(&query_result.unwrap()).unwrap() {
            QueryAnswer::Balance { amount } => amount,
            _ => panic!("Unexpected"),
        };
        assert_eq!(balance, Uint128::new(5000));
    }

    #[test]
    fn test_query_transfer_history() {
        let (init_result, mut deps) = init_helper(vec![InitialBalance {
            address: Addr::unchecked("bob".to_string()),
            amount: Uint128::new(5000),
        }]);
        assert!(
            init_result.is_ok(),
            "Init failed: {}",
            init_result.err().unwrap()
        );

        let handle_msg = ExecuteMsg::SetViewingKey {
            key: "key".to_string(),
            padding: None,
        };
        let info = mock_info("bob", &[]);

        let handle_result = execute(deps.as_mut(), mock_env(), info, handle_msg);

        assert!(ensure_success(handle_result.unwrap()));

        let handle_msg = ExecuteMsg::Transfer {
            recipient: "alice".to_string(),
            amount: Uint128::new(1000),
            memo: None,
            padding: None,
        };
        let info = mock_info("bob", &[]);

        let handle_result = execute(deps.as_mut(), mock_env(), info, handle_msg);

        let result = handle_result.unwrap();
        assert!(ensure_success(result));
        let handle_msg = ExecuteMsg::Transfer {
            recipient: "banana".to_string(),
            amount: Uint128::new(500),
            memo: None,
            padding: None,
        };
        let info = mock_info("bob", &[]);

        let handle_result = execute(deps.as_mut(), mock_env(), info, handle_msg);

        let result = handle_result.unwrap();
        assert!(ensure_success(result));
        let handle_msg = ExecuteMsg::Transfer {
            recipient: "mango".to_string(),
            amount: Uint128::new(2500),
            memo: None,
            padding: None,
        };
        let info = mock_info("bob", &[]);

        let handle_result = execute(deps.as_mut(), mock_env(), info, handle_msg);

        let result = handle_result.unwrap();
        assert!(ensure_success(result));

        let query_msg = QueryMsg::TransferHistory {
            address: "bob".to_string(),
            key: "key".to_string(),
            page: None,
            page_size: 0,
        };
        let query_result = query(deps.as_ref(), mock_env(), query_msg);
        // let a: QueryAnswer = from_binary(&query_result.unwrap()).unwrap();
        // println!("{:?}", a);
        let transfers = match from_binary(&query_result.unwrap()).unwrap() {
            QueryAnswer::TransferHistory { txs, .. } => txs,
            _ => panic!("Unexpected"),
        };
        assert!(transfers.is_empty());

        let query_msg = QueryMsg::TransferHistory {
            address: "bob".to_string(),
            key: "key".to_string(),
            page: None,
            page_size: 10,
        };
        let query_result = query(deps.as_ref(), mock_env(), query_msg);
        let transfers = match from_binary(&query_result.unwrap()).unwrap() {
            QueryAnswer::TransferHistory { txs, .. } => txs,
            _ => panic!("Unexpected"),
        };
        assert_eq!(transfers.len(), 3);

        let query_msg = QueryMsg::TransferHistory {
            address: "bob".to_string(),
            key: "key".to_string(),
            page: None,
            page_size: 2,
        };
        let query_result = query(deps.as_ref(), mock_env(), query_msg);
        let transfers = match from_binary(&query_result.unwrap()).unwrap() {
            QueryAnswer::TransferHistory { txs, .. } => txs,
            _ => panic!("Unexpected"),
        };
        assert_eq!(transfers.len(), 2);

        let query_msg = QueryMsg::TransferHistory {
            address: "bob".to_string(),
            key: "key".to_string(),
            page: Some(1),
            page_size: 2,
        };
        let query_result = query(deps.as_ref(), mock_env(), query_msg);
        let transfers = match from_binary(&query_result.unwrap()).unwrap() {
            QueryAnswer::TransferHistory { txs, .. } => txs,
            _ => panic!("Unexpected"),
        };
        assert_eq!(transfers.len(), 1);
    }

    #[test]
    fn test_query_transaction_history() {
        let (init_result, mut deps) = init_helper_with_config(
            vec![InitialBalance {
                address: Addr::unchecked("bob".to_string()),
                amount: Uint128::new(10000),
            }],
            true,
            true,
            true,
            true,
            1000,
        );
        assert!(
            init_result.is_ok(),
            "Init failed: {}",
            init_result.err().unwrap()
        );

        let handle_msg = ExecuteMsg::SetViewingKey {
            key: "key".to_string(),
            padding: None,
        };
        let info = mock_info("bob", &[]);

        let handle_result = execute(deps.as_mut(), mock_env(), info, handle_msg);

        assert!(ensure_success(handle_result.unwrap()));

        let handle_msg = ExecuteMsg::Burn {
            amount: Uint128::new(1),
            memo: Some("my burn message".to_string()),
            padding: None,
        };
        let info = mock_info("bob", &[]);

        let handle_result = execute(deps.as_mut(), mock_env(), info, handle_msg);

        assert!(
            handle_result.is_ok(),
            "Pause handle failed: {}",
            handle_result.err().unwrap()
        );

        let handle_msg = ExecuteMsg::Redeem {
            amount: Uint128::new(1000),
            denom: None,
            padding: None,
        };
        let info = mock_info("bob", &[]);

        let handle_result = execute(deps.as_mut(), mock_env(), info, handle_msg);

        assert!(
            handle_result.is_ok(),
            "handle() failed: {}",
            handle_result.err().unwrap()
        );

        let handle_msg = ExecuteMsg::Mint {
            recipient: "bob".to_string(),
            amount: Uint128::new(100),
            memo: Some("my mint message".to_string()),
            padding: None,
        };
        let info = mock_info("admin", &[]);

        let handle_result = execute(deps.as_mut(), mock_env(), info, handle_msg);

        assert!(ensure_success(handle_result.unwrap()));

        let handle_msg = ExecuteMsg::Deposit { padding: None };
        let info = mock_info(
            "bob",
            &[Coin {
                denom: "uscrt".to_string(),
                amount: Uint128::new(1000),
            }],
        );

        let handle_result = execute(deps.as_mut(), mock_env(), info, handle_msg);
        assert!(
            handle_result.is_ok(),
            "handle() failed: {}",
            handle_result.err().unwrap()
        );

        let handle_msg = ExecuteMsg::Transfer {
            recipient: "alice".to_string(),
            amount: Uint128::new(1000),
            memo: Some("my transfer message #1".to_string()),
            padding: None,
        };
        let info = mock_info("bob", &[]);

        let handle_result = execute(deps.as_mut(), mock_env(), info, handle_msg);

        let result = handle_result.unwrap();
        assert!(ensure_success(result));

        let handle_msg = ExecuteMsg::Transfer {
            recipient: "banana".to_string(),
            amount: Uint128::new(500),
            memo: Some("my transfer message #2".to_string()),
            padding: None,
        };
        let info = mock_info("bob", &[]);

        let handle_result = execute(deps.as_mut(), mock_env(), info, handle_msg);

        let result = handle_result.unwrap();
        assert!(ensure_success(result));

        let handle_msg = ExecuteMsg::Transfer {
            recipient: "mango".to_string(),
            amount: Uint128::new(2500),
            memo: Some("my transfer message #3".to_string()),
            padding: None,
        };
        let info = mock_info("bob", &[]);

        let handle_result = execute(deps.as_mut(), mock_env(), info, handle_msg);

        let result = handle_result.unwrap();
        assert!(ensure_success(result));

        let query_msg = QueryMsg::TransferHistory {
            address: "bob".to_string(),
            key: "key".to_string(),
            page: None,
            page_size: 10,
        };
        let query_result = query(deps.as_ref(), mock_env(), query_msg);
        let transfers = match from_binary(&query_result.unwrap()).unwrap() {
            QueryAnswer::TransferHistory { txs, .. } => txs,
            _ => panic!("Unexpected"),
        };
        assert_eq!(transfers.len(), 3);

        let query_msg = QueryMsg::TransactionHistory {
            address: "bob".to_string(),
            key: "key".to_string(),
            page: None,
            page_size: 10,
        };
        let query_result = query(deps.as_ref(), mock_env(), query_msg);
        let transfers = match from_binary(&query_result.unwrap()).unwrap() {
            QueryAnswer::TransactionHistory { txs, .. } => txs,
            other => panic!("Unexpected: {:?}", other),
        };

        use crate::transaction_history::{ExtendedTx, TxAction};
        let expected_transfers = [
            ExtendedTx {
                id: 8,
                action: TxAction::Transfer {
                    from: Addr::unchecked("bob".to_string()),
                    sender: Addr::unchecked("bob".to_string()),
                    recipient: Addr::unchecked("mango".to_string()),
                },
                coins: Coin {
                    denom: "SECSEC".to_string(),
                    amount: Uint128::new(2500),
                },
                memo: Some("my transfer message #3".to_string()),
                block_time: 1571797419,
                block_height: 12345,
            },
            ExtendedTx {
                id: 7,
                action: TxAction::Transfer {
                    from: Addr::unchecked("bob".to_string()),
                    sender: Addr::unchecked("bob".to_string()),
                    recipient: Addr::unchecked("banana".to_string()),
                },
                coins: Coin {
                    denom: "SECSEC".to_string(),
                    amount: Uint128::new(500),
                },
                memo: Some("my transfer message #2".to_string()),
                block_time: 1571797419,
                block_height: 12345,
            },
            ExtendedTx {
                id: 6,
                action: TxAction::Transfer {
                    from: Addr::unchecked("bob".to_string()),
                    sender: Addr::unchecked("bob".to_string()),
                    recipient: Addr::unchecked("alice".to_string()),
                },
                coins: Coin {
                    denom: "SECSEC".to_string(),
                    amount: Uint128::new(1000),
                },
                memo: Some("my transfer message #1".to_string()),
                block_time: 1571797419,
                block_height: 12345,
            },
            ExtendedTx {
                id: 5,
                action: TxAction::Deposit {},
                coins: Coin {
                    denom: "uscrt".to_string(),
                    amount: Uint128::new(1000),
                },
                memo: None,
                block_time: 1571797419,
                block_height: 12345,
            },
            ExtendedTx {
                id: 4,
                action: TxAction::Mint {
                    minter: Addr::unchecked("admin".to_string()),
                    recipient: Addr::unchecked("bob".to_string()),
                },
                coins: Coin {
                    denom: "SECSEC".to_string(),
                    amount: Uint128::new(100),
                },
                memo: Some("my mint message".to_string()),
                block_time: 1571797419,
                block_height: 12345,
            },
            ExtendedTx {
                id: 3,
                action: TxAction::Redeem {},
                coins: Coin {
                    denom: "SECSEC".to_string(),
                    amount: Uint128::new(1000),
                },
                memo: None,
                block_time: 1571797419,
                block_height: 12345,
            },
            ExtendedTx {
                id: 2,
                action: TxAction::Burn {
                    burner: Addr::unchecked("bob".to_string()),
                    owner: Addr::unchecked("bob".to_string()),
                },
                coins: Coin {
                    denom: "SECSEC".to_string(),
                    amount: Uint128::new(1),
                },
                memo: Some("my burn message".to_string()),
                block_time: 1571797419,
                block_height: 12345,
            },
            ExtendedTx {
                id: 1,
                action: TxAction::Mint {
                    minter: Addr::unchecked("admin".to_string()),
                    recipient: Addr::unchecked("bob".to_string()),
                },
                coins: Coin {
                    denom: "SECSEC".to_string(),
                    amount: Uint128::new(10000),
                },

                memo: Some("Initial Balance".to_string()),
                block_time: 1571797419,
                block_height: 12345,
            },
        ];

        assert_eq!(transfers, expected_transfers);
    }
}<|MERGE_RESOLUTION|>--- conflicted
+++ resolved
@@ -10,13 +10,8 @@
 use crate::batch;
 use crate::msg::QueryWithPermit;
 use crate::msg::{
-<<<<<<< HEAD
     space_pad, ContractStatusLevel, ExecuteAnswer, ExecuteMsg, InstantiateMsg, QueryAnswer,
     QueryMsg, ResponseStatus::Success,
-=======
-    ContractStatusLevel, HandleAnswer, HandleMsg, InitMsg, QueryAnswer, QueryMsg,
-    ResponseStatus::Success,
->>>>>>> be06acc4
 };
 use crate::receiver::Snip20ReceiveMsg;
 use crate::state::{
@@ -27,15 +22,11 @@
     store_burn, store_deposit, store_mint, store_redeem, store_transfer, StoredExtendedTx,
     StoredLegacyTransfer,
 };
-<<<<<<< HEAD
 use secret_toolkit::crypto::sha_256;
 
 use crate::viewing_key_obj::ViewingKeyObj;
 use secret_toolkit::permit::{validate, Permit, RevokedPermits, TokenPermissions};
 use secret_toolkit::viewing_key::{ViewingKey, ViewingKeyStore};
-=======
-use crate::viewing_key::{ViewingKey, VIEWING_KEY_SIZE};
->>>>>>> be06acc4
 
 /// We make sure that responses from `handle` are padded to a multiple of this size.
 pub const RESPONSE_BLOCK_SIZE: usize = 256;
@@ -125,7 +116,6 @@
     Ok(Response::default())
 }
 
-<<<<<<< HEAD
 fn pad_response(response: StdResult<Response>) -> StdResult<Response> {
     response.map(|mut response| {
         response.data = response.data.map(|mut data| {
@@ -139,14 +129,6 @@
 #[entry_point]
 pub fn execute(deps: DepsMut, env: Env, info: MessageInfo, msg: ExecuteMsg) -> StdResult<Response> {
     let contract_status = ContractStatusStore::load(deps.storage)?;
-=======
-pub fn handle<S: Storage, A: Api, Q: Querier>(
-    deps: &mut Extern<S, A, Q>,
-    env: Env,
-    msg: HandleMsg,
-) -> StdResult<HandleResponse> {
-    let contract_status = ReadonlyConfig::from_storage(&deps.storage).contract_status();
->>>>>>> be06acc4
 
     match contract_status {
         ContractStatusLevel::StopAll | ContractStatusLevel::StopAllButRedeems => {
@@ -278,7 +260,6 @@
     pad_handle_result(response, RESPONSE_BLOCK_SIZE)
 }
 
-<<<<<<< HEAD
 #[entry_point]
 pub fn query(deps: Deps, _env: Env, msg: QueryMsg) -> StdResult<Binary> {
     match msg {
@@ -290,21 +271,6 @@
         QueryMsg::WithPermit { permit, query } => permit_queries(deps, permit, query),
         _ => viewing_keys_queries(deps, msg),
     }
-=======
-pub fn query<S: Storage, A: Api, Q: Querier>(deps: &Extern<S, A, Q>, msg: QueryMsg) -> QueryResult {
-    pad_query_result(
-        match msg {
-            QueryMsg::TokenInfo {} => query_token_info(&deps.storage),
-            QueryMsg::TokenConfig {} => query_token_config(&deps.storage),
-            QueryMsg::ContractStatus {} => query_contract_status(&deps.storage),
-            QueryMsg::ExchangeRate {} => query_exchange_rate(&deps.storage),
-            QueryMsg::Minters { .. } => query_minters(deps),
-            QueryMsg::WithPermit { permit, query } => permit_queries(deps, permit, query),
-            _ => viewing_keys_queries(deps, msg),
-        },
-        RESPONSE_BLOCK_SIZE,
-    )
->>>>>>> be06acc4
 }
 
 fn permit_queries(deps: Deps, permit: Permit, query: QueryWithPermit) -> Result<Binary, StdError> {
